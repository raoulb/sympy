--- conflicted
+++ resolved
@@ -5741,11 +5741,11 @@
     assert pretty(2 * Mod(x, 7)) == ascii_str5
     assert upretty(2 * Mod(x, 7)) == ucode_str5
 
-<<<<<<< HEAD
+
 def test_issue_11801():
     assert pretty(Symbol("")) == ""
     assert upretty(Symbol("")) == ""
-=======
+
 
 def test_pretty_UnevaluatedExpr():
     x = symbols('x')
@@ -5785,5 +5785,4 @@
 x⋅─\n\
   x\
 ''')
-    assert upretty(x*he) == ucode_str
->>>>>>> 29c6f599
+    assert upretty(x*he) == ucode_str