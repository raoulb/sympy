from sympy import diff, Integral, Limit, sin, Symbol, Integer, Rational, cos, \
    tan, asin, acos, atan, sinh, cosh, tanh, asinh, acosh, atanh, E, I, oo, \
    pi, GoldenRatio, EulerGamma, Sum, Eq, Ne, Ge, Lt, Float, Matrix, Basic, \
    S, MatrixSymbol, Function, Derivative, log, true, false, Range, Min, Max, \
    Lambda, IndexedBase, symbols, zoo, elliptic_f, elliptic_e, elliptic_pi, Ei, \
    expint, jacobi, gegenbauer, chebyshevt, chebyshevu, legendre, assoc_legendre, \
<<<<<<< HEAD
    laguerre, assoc_laguerre, hermite, euler, stieltjes, mathieuc, mathieus, \
    mathieucprime, mathieusprime
=======
    laguerre, assoc_laguerre, hermite, TribonacciConstant, Contains, \
    LambertW, cot, coth, acot, acoth, csc, acsc, csch, acsch, sec, asec, sech, \
    asech
>>>>>>> 32e6de8b

from sympy import elliptic_k, totient, reduced_totient, primenu, primeomega, \
    fresnelc, fresnels, Heaviside
from sympy.calculus.util import AccumBounds
from sympy.core.containers import Tuple
from sympy.functions.combinatorial.factorials import factorial, factorial2, \
    binomial
from sympy.functions.combinatorial.numbers import bernoulli, bell, lucas, \
    fibonacci, tribonacci, catalan
from sympy.functions.elementary.complexes import re, im, Abs, conjugate
from sympy.functions.elementary.exponential import exp
from sympy.functions.elementary.integers import floor, ceiling
from sympy.functions.special.gamma_functions import gamma, lowergamma, uppergamma
from sympy.functions.special.singularity_functions import SingularityFunction
from sympy.functions.special.zeta_functions import polylog, lerchphi, zeta, dirichlet_eta
from sympy.logic.boolalg import And, Or, Implies, Equivalent, Xor, Not
from sympy.matrices.expressions.determinant import Determinant
from sympy.physics.quantum import ComplexSpace, HilbertSpace, FockSpace, hbar, Dagger
from sympy.printing.mathml import mathml, MathMLContentPrinter, \
    MathMLPresentationPrinter, MathMLPrinter
from sympy.sets.sets import FiniteSet, Union, Intersection, Complement, \
    SymmetricDifference, Interval, EmptySet
from sympy.stats.rv import RandomSymbol
from sympy.utilities.pytest import raises
from sympy.vector import CoordSys3D, Cross, Curl, Dot, Divergence, Gradient, Laplacian

x, y, z, a, b, c, d, e, n = symbols('x:z a:e n')
mp = MathMLContentPrinter()
mpp = MathMLPresentationPrinter()


def test_mathml_printer():
    m = MathMLPrinter()
    assert m.doprint(1+x) == mp.doprint(1+x)


def test_content_printmethod():
    assert mp.doprint(1 + x) == '<apply><plus/><ci>x</ci><cn>1</cn></apply>'


def test_content_mathml_core():
    mml_1 = mp._print(1 + x)
    assert mml_1.nodeName == 'apply'
    nodes = mml_1.childNodes
    assert len(nodes) == 3
    assert nodes[0].nodeName == 'plus'
    assert nodes[0].hasChildNodes() is False
    assert nodes[0].nodeValue is None
    assert nodes[1].nodeName in ['cn', 'ci']
    if nodes[1].nodeName == 'cn':
        assert nodes[1].childNodes[0].nodeValue == '1'
        assert nodes[2].childNodes[0].nodeValue == 'x'
    else:
        assert nodes[1].childNodes[0].nodeValue == 'x'
        assert nodes[2].childNodes[0].nodeValue == '1'

    mml_2 = mp._print(x**2)
    assert mml_2.nodeName == 'apply'
    nodes = mml_2.childNodes
    assert nodes[1].childNodes[0].nodeValue == 'x'
    assert nodes[2].childNodes[0].nodeValue == '2'

    mml_3 = mp._print(2*x)
    assert mml_3.nodeName == 'apply'
    nodes = mml_3.childNodes
    assert nodes[0].nodeName == 'times'
    assert nodes[1].childNodes[0].nodeValue == '2'
    assert nodes[2].childNodes[0].nodeValue == 'x'

    mml = mp._print(Float(1.0, 2)*x)
    assert mml.nodeName == 'apply'
    nodes = mml.childNodes
    assert nodes[0].nodeName == 'times'
    assert nodes[1].childNodes[0].nodeValue == '1.0'
    assert nodes[2].childNodes[0].nodeValue == 'x'


def test_content_mathml_functions():
    mml_1 = mp._print(sin(x))
    assert mml_1.nodeName == 'apply'
    assert mml_1.childNodes[0].nodeName == 'sin'
    assert mml_1.childNodes[1].nodeName == 'ci'

    mml_2 = mp._print(diff(sin(x), x, evaluate=False))
    assert mml_2.nodeName == 'apply'
    assert mml_2.childNodes[0].nodeName == 'diff'
    assert mml_2.childNodes[1].nodeName == 'bvar'
    assert mml_2.childNodes[1].childNodes[
        0].nodeName == 'ci'  # below bvar there's <ci>x/ci>

    mml_3 = mp._print(diff(cos(x*y), x, evaluate=False))
    assert mml_3.nodeName == 'apply'
    assert mml_3.childNodes[0].nodeName == 'partialdiff'
    assert mml_3.childNodes[1].nodeName == 'bvar'
    assert mml_3.childNodes[1].childNodes[
        0].nodeName == 'ci'  # below bvar there's <ci>x/ci>


def test_content_mathml_limits():
    # XXX No unevaluated limits
    lim_fun = sin(x)/x
    mml_1 = mp._print(Limit(lim_fun, x, 0))
    assert mml_1.childNodes[0].nodeName == 'limit'
    assert mml_1.childNodes[1].nodeName == 'bvar'
    assert mml_1.childNodes[2].nodeName == 'lowlimit'
    assert mml_1.childNodes[3].toxml() == mp._print(lim_fun).toxml()


def test_content_mathml_integrals():
    integrand = x
    mml_1 = mp._print(Integral(integrand, (x, 0, 1)))
    assert mml_1.childNodes[0].nodeName == 'int'
    assert mml_1.childNodes[1].nodeName == 'bvar'
    assert mml_1.childNodes[2].nodeName == 'lowlimit'
    assert mml_1.childNodes[3].nodeName == 'uplimit'
    assert mml_1.childNodes[4].toxml() == mp._print(integrand).toxml()


def test_content_mathml_matrices():
    A = Matrix([1, 2, 3])
    B = Matrix([[0, 5, 4], [2, 3, 1], [9, 7, 9]])
    mll_1 = mp._print(A)
    assert mll_1.childNodes[0].nodeName == 'matrixrow'
    assert mll_1.childNodes[0].childNodes[0].nodeName == 'cn'
    assert mll_1.childNodes[0].childNodes[0].childNodes[0].nodeValue == '1'
    assert mll_1.childNodes[1].nodeName == 'matrixrow'
    assert mll_1.childNodes[1].childNodes[0].nodeName == 'cn'
    assert mll_1.childNodes[1].childNodes[0].childNodes[0].nodeValue == '2'
    assert mll_1.childNodes[2].nodeName == 'matrixrow'
    assert mll_1.childNodes[2].childNodes[0].nodeName == 'cn'
    assert mll_1.childNodes[2].childNodes[0].childNodes[0].nodeValue == '3'
    mll_2 = mp._print(B)
    assert mll_2.childNodes[0].nodeName == 'matrixrow'
    assert mll_2.childNodes[0].childNodes[0].nodeName == 'cn'
    assert mll_2.childNodes[0].childNodes[0].childNodes[0].nodeValue == '0'
    assert mll_2.childNodes[0].childNodes[1].nodeName == 'cn'
    assert mll_2.childNodes[0].childNodes[1].childNodes[0].nodeValue == '5'
    assert mll_2.childNodes[0].childNodes[2].nodeName == 'cn'
    assert mll_2.childNodes[0].childNodes[2].childNodes[0].nodeValue == '4'
    assert mll_2.childNodes[1].nodeName == 'matrixrow'
    assert mll_2.childNodes[1].childNodes[0].nodeName == 'cn'
    assert mll_2.childNodes[1].childNodes[0].childNodes[0].nodeValue == '2'
    assert mll_2.childNodes[1].childNodes[1].nodeName == 'cn'
    assert mll_2.childNodes[1].childNodes[1].childNodes[0].nodeValue == '3'
    assert mll_2.childNodes[1].childNodes[2].nodeName == 'cn'
    assert mll_2.childNodes[1].childNodes[2].childNodes[0].nodeValue == '1'
    assert mll_2.childNodes[2].nodeName == 'matrixrow'
    assert mll_2.childNodes[2].childNodes[0].nodeName == 'cn'
    assert mll_2.childNodes[2].childNodes[0].childNodes[0].nodeValue == '9'
    assert mll_2.childNodes[2].childNodes[1].nodeName == 'cn'
    assert mll_2.childNodes[2].childNodes[1].childNodes[0].nodeValue == '7'
    assert mll_2.childNodes[2].childNodes[2].nodeName == 'cn'
    assert mll_2.childNodes[2].childNodes[2].childNodes[0].nodeValue == '9'


def test_content_mathml_sums():
    summand = x
    mml_1 = mp._print(Sum(summand, (x, 1, 10)))
    assert mml_1.childNodes[0].nodeName == 'sum'
    assert mml_1.childNodes[1].nodeName == 'bvar'
    assert mml_1.childNodes[2].nodeName == 'lowlimit'
    assert mml_1.childNodes[3].nodeName == 'uplimit'
    assert mml_1.childNodes[4].toxml() == mp._print(summand).toxml()


def test_content_mathml_tuples():
    mml_1 = mp._print([2])
    assert mml_1.nodeName == 'list'
    assert mml_1.childNodes[0].nodeName == 'cn'
    assert len(mml_1.childNodes) == 1

    mml_2 = mp._print([2, Integer(1)])
    assert mml_2.nodeName == 'list'
    assert mml_2.childNodes[0].nodeName == 'cn'
    assert mml_2.childNodes[1].nodeName == 'cn'
    assert len(mml_2.childNodes) == 2


def test_content_mathml_add():
    mml = mp._print(x**5 - x**4 + x)
    assert mml.childNodes[0].nodeName == 'plus'
    assert mml.childNodes[1].childNodes[0].nodeName == 'minus'
    assert mml.childNodes[1].childNodes[1].nodeName == 'apply'


def test_content_mathml_Rational():
    mml_1 = mp._print(Rational(1, 1))
    """should just return a number"""
    assert mml_1.nodeName == 'cn'

    mml_2 = mp._print(Rational(2, 5))
    assert mml_2.childNodes[0].nodeName == 'divide'


def test_content_mathml_constants():
    mml = mp._print(I)
    assert mml.nodeName == 'imaginaryi'

    mml = mp._print(E)
    assert mml.nodeName == 'exponentiale'

    mml = mp._print(oo)
    assert mml.nodeName == 'infinity'

    mml = mp._print(pi)
    assert mml.nodeName == 'pi'

    assert mathml(GoldenRatio) == '<cn>&#966;</cn>'

    mml = mathml(EulerGamma)
    assert mml == '<eulergamma/>'

    mml = mathml(EmptySet())
    assert mml == '<emptyset/>'

    mml = mathml(S.true)
    assert mml == '<true/>'

    mml = mathml(S.false)
    assert mml == '<false/>'

    mml = mathml(S.NaN)
    assert mml == '<notanumber/>'


def test_content_mathml_trig():
    mml = mp._print(sin(x))
    assert mml.childNodes[0].nodeName == 'sin'

    mml = mp._print(cos(x))
    assert mml.childNodes[0].nodeName == 'cos'

    mml = mp._print(tan(x))
    assert mml.childNodes[0].nodeName == 'tan'

    mml = mp._print(cot(x))
    assert mml.childNodes[0].nodeName == 'cot'

    mml = mp._print(csc(x))
    assert mml.childNodes[0].nodeName == 'csc'

    mml = mp._print(sec(x))
    assert mml.childNodes[0].nodeName == 'sec'

    mml = mp._print(asin(x))
    assert mml.childNodes[0].nodeName == 'arcsin'

    mml = mp._print(acos(x))
    assert mml.childNodes[0].nodeName == 'arccos'

    mml = mp._print(atan(x))
    assert mml.childNodes[0].nodeName == 'arctan'

    mml = mp._print(acot(x))
    assert mml.childNodes[0].nodeName == 'arccot'

    mml = mp._print(acsc(x))
    assert mml.childNodes[0].nodeName == 'arccsc'

    mml = mp._print(asec(x))
    assert mml.childNodes[0].nodeName == 'arcsec'

    mml = mp._print(sinh(x))
    assert mml.childNodes[0].nodeName == 'sinh'

    mml = mp._print(cosh(x))
    assert mml.childNodes[0].nodeName == 'cosh'

    mml = mp._print(tanh(x))
    assert mml.childNodes[0].nodeName == 'tanh'

    mml = mp._print(coth(x))
    assert mml.childNodes[0].nodeName == 'coth'

    mml = mp._print(csch(x))
    assert mml.childNodes[0].nodeName == 'csch'

    mml = mp._print(sech(x))
    assert mml.childNodes[0].nodeName == 'sech'

    mml = mp._print(asinh(x))
    assert mml.childNodes[0].nodeName == 'arcsinh'

    mml = mp._print(atanh(x))
    assert mml.childNodes[0].nodeName == 'arctanh'

    mml = mp._print(acosh(x))
    assert mml.childNodes[0].nodeName == 'arccosh'

    mml = mp._print(acoth(x))
    assert mml.childNodes[0].nodeName == 'arccoth'

    mml = mp._print(acsch(x))
    assert mml.childNodes[0].nodeName == 'arccsch'

    mml = mp._print(asech(x))
    assert mml.childNodes[0].nodeName == 'arcsech'


def test_content_mathml_relational():
    mml_1 = mp._print(Eq(x, 1))
    assert mml_1.nodeName == 'apply'
    assert mml_1.childNodes[0].nodeName == 'eq'
    assert mml_1.childNodes[1].nodeName == 'ci'
    assert mml_1.childNodes[1].childNodes[0].nodeValue == 'x'
    assert mml_1.childNodes[2].nodeName == 'cn'
    assert mml_1.childNodes[2].childNodes[0].nodeValue == '1'

    mml_2 = mp._print(Ne(1, x))
    assert mml_2.nodeName == 'apply'
    assert mml_2.childNodes[0].nodeName == 'neq'
    assert mml_2.childNodes[1].nodeName == 'cn'
    assert mml_2.childNodes[1].childNodes[0].nodeValue == '1'
    assert mml_2.childNodes[2].nodeName == 'ci'
    assert mml_2.childNodes[2].childNodes[0].nodeValue == 'x'

    mml_3 = mp._print(Ge(1, x))
    assert mml_3.nodeName == 'apply'
    assert mml_3.childNodes[0].nodeName == 'geq'
    assert mml_3.childNodes[1].nodeName == 'cn'
    assert mml_3.childNodes[1].childNodes[0].nodeValue == '1'
    assert mml_3.childNodes[2].nodeName == 'ci'
    assert mml_3.childNodes[2].childNodes[0].nodeValue == 'x'

    mml_4 = mp._print(Lt(1, x))
    assert mml_4.nodeName == 'apply'
    assert mml_4.childNodes[0].nodeName == 'lt'
    assert mml_4.childNodes[1].nodeName == 'cn'
    assert mml_4.childNodes[1].childNodes[0].nodeValue == '1'
    assert mml_4.childNodes[2].nodeName == 'ci'
    assert mml_4.childNodes[2].childNodes[0].nodeValue == 'x'


def test_content_symbol():
    mml = mp._print(x)
    assert mml.nodeName == 'ci'
    assert mml.childNodes[0].nodeValue == 'x'
    del mml

    mml = mp._print(Symbol("x^2"))
    assert mml.nodeName == 'ci'
    assert mml.childNodes[0].nodeName == 'mml:msup'
    assert mml.childNodes[0].childNodes[0].nodeName == 'mml:mi'
    assert mml.childNodes[0].childNodes[0].childNodes[0].nodeValue == 'x'
    assert mml.childNodes[0].childNodes[1].nodeName == 'mml:mi'
    assert mml.childNodes[0].childNodes[1].childNodes[0].nodeValue == '2'
    del mml

    mml = mp._print(Symbol("x__2"))
    assert mml.nodeName == 'ci'
    assert mml.childNodes[0].nodeName == 'mml:msup'
    assert mml.childNodes[0].childNodes[0].nodeName == 'mml:mi'
    assert mml.childNodes[0].childNodes[0].childNodes[0].nodeValue == 'x'
    assert mml.childNodes[0].childNodes[1].nodeName == 'mml:mi'
    assert mml.childNodes[0].childNodes[1].childNodes[0].nodeValue == '2'
    del mml

    mml = mp._print(Symbol("x_2"))
    assert mml.nodeName == 'ci'
    assert mml.childNodes[0].nodeName == 'mml:msub'
    assert mml.childNodes[0].childNodes[0].nodeName == 'mml:mi'
    assert mml.childNodes[0].childNodes[0].childNodes[0].nodeValue == 'x'
    assert mml.childNodes[0].childNodes[1].nodeName == 'mml:mi'
    assert mml.childNodes[0].childNodes[1].childNodes[0].nodeValue == '2'
    del mml

    mml = mp._print(Symbol("x^3_2"))
    assert mml.nodeName == 'ci'
    assert mml.childNodes[0].nodeName == 'mml:msubsup'
    assert mml.childNodes[0].childNodes[0].nodeName == 'mml:mi'
    assert mml.childNodes[0].childNodes[0].childNodes[0].nodeValue == 'x'
    assert mml.childNodes[0].childNodes[1].nodeName == 'mml:mi'
    assert mml.childNodes[0].childNodes[1].childNodes[0].nodeValue == '2'
    assert mml.childNodes[0].childNodes[2].nodeName == 'mml:mi'
    assert mml.childNodes[0].childNodes[2].childNodes[0].nodeValue == '3'
    del mml

    mml = mp._print(Symbol("x__3_2"))
    assert mml.nodeName == 'ci'
    assert mml.childNodes[0].nodeName == 'mml:msubsup'
    assert mml.childNodes[0].childNodes[0].nodeName == 'mml:mi'
    assert mml.childNodes[0].childNodes[0].childNodes[0].nodeValue == 'x'
    assert mml.childNodes[0].childNodes[1].nodeName == 'mml:mi'
    assert mml.childNodes[0].childNodes[1].childNodes[0].nodeValue == '2'
    assert mml.childNodes[0].childNodes[2].nodeName == 'mml:mi'
    assert mml.childNodes[0].childNodes[2].childNodes[0].nodeValue == '3'
    del mml

    mml = mp._print(Symbol("x_2_a"))
    assert mml.nodeName == 'ci'
    assert mml.childNodes[0].nodeName == 'mml:msub'
    assert mml.childNodes[0].childNodes[0].nodeName == 'mml:mi'
    assert mml.childNodes[0].childNodes[0].childNodes[0].nodeValue == 'x'
    assert mml.childNodes[0].childNodes[1].nodeName == 'mml:mrow'
    assert mml.childNodes[0].childNodes[1].childNodes[0].nodeName == 'mml:mi'
    assert mml.childNodes[0].childNodes[1].childNodes[0].childNodes[
        0].nodeValue == '2'
    assert mml.childNodes[0].childNodes[1].childNodes[1].nodeName == 'mml:mo'
    assert mml.childNodes[0].childNodes[1].childNodes[1].childNodes[
        0].nodeValue == ' '
    assert mml.childNodes[0].childNodes[1].childNodes[2].nodeName == 'mml:mi'
    assert mml.childNodes[0].childNodes[1].childNodes[2].childNodes[
        0].nodeValue == 'a'
    del mml

    mml = mp._print(Symbol("x^2^a"))
    assert mml.nodeName == 'ci'
    assert mml.childNodes[0].nodeName == 'mml:msup'
    assert mml.childNodes[0].childNodes[0].nodeName == 'mml:mi'
    assert mml.childNodes[0].childNodes[0].childNodes[0].nodeValue == 'x'
    assert mml.childNodes[0].childNodes[1].nodeName == 'mml:mrow'
    assert mml.childNodes[0].childNodes[1].childNodes[0].nodeName == 'mml:mi'
    assert mml.childNodes[0].childNodes[1].childNodes[0].childNodes[
        0].nodeValue == '2'
    assert mml.childNodes[0].childNodes[1].childNodes[1].nodeName == 'mml:mo'
    assert mml.childNodes[0].childNodes[1].childNodes[1].childNodes[
        0].nodeValue == ' '
    assert mml.childNodes[0].childNodes[1].childNodes[2].nodeName == 'mml:mi'
    assert mml.childNodes[0].childNodes[1].childNodes[2].childNodes[
        0].nodeValue == 'a'
    del mml

    mml = mp._print(Symbol("x__2__a"))
    assert mml.nodeName == 'ci'
    assert mml.childNodes[0].nodeName == 'mml:msup'
    assert mml.childNodes[0].childNodes[0].nodeName == 'mml:mi'
    assert mml.childNodes[0].childNodes[0].childNodes[0].nodeValue == 'x'
    assert mml.childNodes[0].childNodes[1].nodeName == 'mml:mrow'
    assert mml.childNodes[0].childNodes[1].childNodes[0].nodeName == 'mml:mi'
    assert mml.childNodes[0].childNodes[1].childNodes[0].childNodes[
        0].nodeValue == '2'
    assert mml.childNodes[0].childNodes[1].childNodes[1].nodeName == 'mml:mo'
    assert mml.childNodes[0].childNodes[1].childNodes[1].childNodes[
        0].nodeValue == ' '
    assert mml.childNodes[0].childNodes[1].childNodes[2].nodeName == 'mml:mi'
    assert mml.childNodes[0].childNodes[1].childNodes[2].childNodes[
        0].nodeValue == 'a'
    del mml


def test_content_mathml_greek():
    mml = mp._print(Symbol('alpha'))
    assert mml.nodeName == 'ci'
    assert mml.childNodes[0].nodeValue == u'\N{GREEK SMALL LETTER ALPHA}'

    assert mp.doprint(Symbol('alpha')) == '<ci>&#945;</ci>'
    assert mp.doprint(Symbol('beta')) == '<ci>&#946;</ci>'
    assert mp.doprint(Symbol('gamma')) == '<ci>&#947;</ci>'
    assert mp.doprint(Symbol('delta')) == '<ci>&#948;</ci>'
    assert mp.doprint(Symbol('epsilon')) == '<ci>&#949;</ci>'
    assert mp.doprint(Symbol('zeta')) == '<ci>&#950;</ci>'
    assert mp.doprint(Symbol('eta')) == '<ci>&#951;</ci>'
    assert mp.doprint(Symbol('theta')) == '<ci>&#952;</ci>'
    assert mp.doprint(Symbol('iota')) == '<ci>&#953;</ci>'
    assert mp.doprint(Symbol('kappa')) == '<ci>&#954;</ci>'
    assert mp.doprint(Symbol('lambda')) == '<ci>&#955;</ci>'
    assert mp.doprint(Symbol('mu')) == '<ci>&#956;</ci>'
    assert mp.doprint(Symbol('nu')) == '<ci>&#957;</ci>'
    assert mp.doprint(Symbol('xi')) == '<ci>&#958;</ci>'
    assert mp.doprint(Symbol('omicron')) == '<ci>&#959;</ci>'
    assert mp.doprint(Symbol('pi')) == '<ci>&#960;</ci>'
    assert mp.doprint(Symbol('rho')) == '<ci>&#961;</ci>'
    assert mp.doprint(Symbol('varsigma')) == '<ci>&#962;</ci>'
    assert mp.doprint(Symbol('sigma')) == '<ci>&#963;</ci>'
    assert mp.doprint(Symbol('tau')) == '<ci>&#964;</ci>'
    assert mp.doprint(Symbol('upsilon')) == '<ci>&#965;</ci>'
    assert mp.doprint(Symbol('phi')) == '<ci>&#966;</ci>'
    assert mp.doprint(Symbol('chi')) == '<ci>&#967;</ci>'
    assert mp.doprint(Symbol('psi')) == '<ci>&#968;</ci>'
    assert mp.doprint(Symbol('omega')) == '<ci>&#969;</ci>'

    assert mp.doprint(Symbol('Alpha')) == '<ci>&#913;</ci>'
    assert mp.doprint(Symbol('Beta')) == '<ci>&#914;</ci>'
    assert mp.doprint(Symbol('Gamma')) == '<ci>&#915;</ci>'
    assert mp.doprint(Symbol('Delta')) == '<ci>&#916;</ci>'
    assert mp.doprint(Symbol('Epsilon')) == '<ci>&#917;</ci>'
    assert mp.doprint(Symbol('Zeta')) == '<ci>&#918;</ci>'
    assert mp.doprint(Symbol('Eta')) == '<ci>&#919;</ci>'
    assert mp.doprint(Symbol('Theta')) == '<ci>&#920;</ci>'
    assert mp.doprint(Symbol('Iota')) == '<ci>&#921;</ci>'
    assert mp.doprint(Symbol('Kappa')) == '<ci>&#922;</ci>'
    assert mp.doprint(Symbol('Lambda')) == '<ci>&#923;</ci>'
    assert mp.doprint(Symbol('Mu')) == '<ci>&#924;</ci>'
    assert mp.doprint(Symbol('Nu')) == '<ci>&#925;</ci>'
    assert mp.doprint(Symbol('Xi')) == '<ci>&#926;</ci>'
    assert mp.doprint(Symbol('Omicron')) == '<ci>&#927;</ci>'
    assert mp.doprint(Symbol('Pi')) == '<ci>&#928;</ci>'
    assert mp.doprint(Symbol('Rho')) == '<ci>&#929;</ci>'
    assert mp.doprint(Symbol('Sigma')) == '<ci>&#931;</ci>'
    assert mp.doprint(Symbol('Tau')) == '<ci>&#932;</ci>'
    assert mp.doprint(Symbol('Upsilon')) == '<ci>&#933;</ci>'
    assert mp.doprint(Symbol('Phi')) == '<ci>&#934;</ci>'
    assert mp.doprint(Symbol('Chi')) == '<ci>&#935;</ci>'
    assert mp.doprint(Symbol('Psi')) == '<ci>&#936;</ci>'
    assert mp.doprint(Symbol('Omega')) == '<ci>&#937;</ci>'


def test_content_mathml_order():
    expr = x**3 + x**2*y + 3*x*y**3 + y**4

    mp = MathMLContentPrinter({'order': 'lex'})
    mml = mp._print(expr)

    assert mml.childNodes[1].childNodes[0].nodeName == 'power'
    assert mml.childNodes[1].childNodes[1].childNodes[0].data == 'x'
    assert mml.childNodes[1].childNodes[2].childNodes[0].data == '3'

    assert mml.childNodes[4].childNodes[0].nodeName == 'power'
    assert mml.childNodes[4].childNodes[1].childNodes[0].data == 'y'
    assert mml.childNodes[4].childNodes[2].childNodes[0].data == '4'

    mp = MathMLContentPrinter({'order': 'rev-lex'})
    mml = mp._print(expr)

    assert mml.childNodes[1].childNodes[0].nodeName == 'power'
    assert mml.childNodes[1].childNodes[1].childNodes[0].data == 'y'
    assert mml.childNodes[1].childNodes[2].childNodes[0].data == '4'

    assert mml.childNodes[4].childNodes[0].nodeName == 'power'
    assert mml.childNodes[4].childNodes[1].childNodes[0].data == 'x'
    assert mml.childNodes[4].childNodes[2].childNodes[0].data == '3'


def test_content_settings():
    raises(TypeError, lambda: mathml(x, method="garbage"))


def test_content_mathml_logic():
    assert mathml(And(x, y)) == '<apply><and/><ci>x</ci><ci>y</ci></apply>'
    assert mathml(Or(x, y)) == '<apply><or/><ci>x</ci><ci>y</ci></apply>'
    assert mathml(Xor(x, y)) == '<apply><xor/><ci>x</ci><ci>y</ci></apply>'
    assert mathml(Implies(x, y)) == '<apply><implies/><ci>x</ci><ci>y</ci></apply>'
    assert mathml(Not(x)) == '<apply><not/><ci>x</ci></apply>'


def test_presentation_printmethod():
    assert mpp.doprint(1 + x) == '<mrow><mi>x</mi><mo>+</mo><mn>1</mn></mrow>'
    assert mpp.doprint(x**2) == '<msup><mi>x</mi><mn>2</mn></msup>'
    assert mpp.doprint(x**-1) == '<mfrac><mn>1</mn><mi>x</mi></mfrac>'
    assert mpp.doprint(x**-2) == \
        '<mfrac><mn>1</mn><msup><mi>x</mi><mn>2</mn></msup></mfrac>'
    assert mpp.doprint(2*x) == \
        '<mrow><mn>2</mn><mo>&InvisibleTimes;</mo><mi>x</mi></mrow>'


def test_presentation_mathml_core():
    mml_1 = mpp._print(1 + x)
    assert mml_1.nodeName == 'mrow'
    nodes = mml_1.childNodes
    assert len(nodes) == 3
    assert nodes[0].nodeName in ['mi', 'mn']
    assert nodes[1].nodeName == 'mo'
    if nodes[0].nodeName == 'mn':
        assert nodes[0].childNodes[0].nodeValue == '1'
        assert nodes[2].childNodes[0].nodeValue == 'x'
    else:
        assert nodes[0].childNodes[0].nodeValue == 'x'
        assert nodes[2].childNodes[0].nodeValue == '1'

    mml_2 = mpp._print(x**2)
    assert mml_2.nodeName == 'msup'
    nodes = mml_2.childNodes
    assert nodes[0].childNodes[0].nodeValue == 'x'
    assert nodes[1].childNodes[0].nodeValue == '2'

    mml_3 = mpp._print(2*x)
    assert mml_3.nodeName == 'mrow'
    nodes = mml_3.childNodes
    assert nodes[0].childNodes[0].nodeValue == '2'
    assert nodes[1].childNodes[0].nodeValue == '&InvisibleTimes;'
    assert nodes[2].childNodes[0].nodeValue == 'x'

    mml = mpp._print(Float(1.0, 2)*x)
    assert mml.nodeName == 'mrow'
    nodes = mml.childNodes
    assert nodes[0].childNodes[0].nodeValue == '1.0'
    assert nodes[1].childNodes[0].nodeValue == '&InvisibleTimes;'
    assert nodes[2].childNodes[0].nodeValue == 'x'


def test_presentation_mathml_functions():
    mml_1 = mpp._print(sin(x))
    assert mml_1.childNodes[0].childNodes[0
        ].nodeValue == 'sin'
    assert mml_1.childNodes[1].childNodes[0
        ].childNodes[0].nodeValue == 'x'

    mml_2 = mpp._print(diff(sin(x), x, evaluate=False))
    assert mml_2.nodeName == 'mrow'
    assert mml_2.childNodes[0].childNodes[0
        ].childNodes[0].childNodes[0].nodeValue == '&dd;'
    assert mml_2.childNodes[1].childNodes[1
        ].nodeName == 'mfenced'
    assert mml_2.childNodes[0].childNodes[1
        ].childNodes[0].childNodes[0].nodeValue == '&dd;'

    mml_3 = mpp._print(diff(cos(x*y), x, evaluate=False))
    assert mml_3.childNodes[0].nodeName == 'mfrac'
    assert mml_3.childNodes[0].childNodes[0
        ].childNodes[0].childNodes[0].nodeValue == '&#x2202;'
    assert mml_3.childNodes[1].childNodes[0
        ].childNodes[0].nodeValue == 'cos'


def test_print_derivative():
    f = Function('f')
    d = Derivative(f(x, y, z), x, z, x, z, z, y)
    assert mathml(d) == \
        '<apply><partialdiff/><bvar><ci>y</ci><ci>z</ci><degree><cn>2</cn></degree><ci>x</ci><ci>z</ci><ci>x</ci></bvar><apply><f/><ci>x</ci><ci>y</ci><ci>z</ci></apply></apply>'
    assert mathml(d, printer='presentation') == \
        '<mrow><mfrac><mrow><msup><mo>&#x2202;</mo><mn>6</mn></msup></mrow><mrow><mo>&#x2202;</mo><mi>y</mi><msup><mo>&#x2202;</mo><mn>2</mn></msup><mi>z</mi><mo>&#x2202;</mo><mi>x</mi><mo>&#x2202;</mo><mi>z</mi><mo>&#x2202;</mo><mi>x</mi></mrow></mfrac><mrow><mi>f</mi><mfenced><mi>x</mi><mi>y</mi><mi>z</mi></mfenced></mrow></mrow>'


def test_presentation_mathml_limits():
    lim_fun = sin(x)/x
    mml_1 = mpp._print(Limit(lim_fun, x, 0))
    assert mml_1.childNodes[0].nodeName == 'munder'
    assert mml_1.childNodes[0].childNodes[0
        ].childNodes[0].nodeValue == 'lim'
    assert mml_1.childNodes[0].childNodes[1
        ].childNodes[0].childNodes[0
        ].nodeValue == 'x'
    assert mml_1.childNodes[0].childNodes[1
        ].childNodes[1].childNodes[0
        ].nodeValue == '&#x2192;'
    assert mml_1.childNodes[0].childNodes[1
        ].childNodes[2].childNodes[0
        ].nodeValue == '0'


def test_presentation_mathml_integrals():
    assert mpp.doprint(Integral(x, (x, 0, 1))) == \
        '<mrow><msubsup><mo>&#x222B;</mo><mn>0</mn><mn>1</mn></msubsup>'\
        '<mi>x</mi><mo>&dd;</mo><mi>x</mi></mrow>'
    assert mpp.doprint(Integral(log(x), x)) == \
        '<mrow><mo>&#x222B;</mo><mrow><mi>log</mi><mfenced><mi>x</mi>'\
        '</mfenced></mrow><mo>&dd;</mo><mi>x</mi></mrow>'
    assert mpp.doprint(Integral(x*y, x, y)) == \
        '<mrow><mo>&#x222C;</mo><mrow><mi>x</mi><mo>&InvisibleTimes;</mo>'\
        '<mi>y</mi></mrow><mo>&dd;</mo><mi>y</mi><mo>&dd;</mo><mi>x</mi></mrow>'
    z, w = symbols('z w')
    assert mpp.doprint(Integral(x*y*z, x, y, z)) == \
        '<mrow><mo>&#x222D;</mo><mrow><mi>x</mi><mo>&InvisibleTimes;</mo>'\
        '<mi>y</mi><mo>&InvisibleTimes;</mo><mi>z</mi></mrow><mo>&dd;</mo>'\
        '<mi>z</mi><mo>&dd;</mo><mi>y</mi><mo>&dd;</mo><mi>x</mi></mrow>'
    assert mpp.doprint(Integral(x*y*z*w, x, y, z, w)) == \
        '<mrow><mo>&#x222B;</mo><mo>&#x222B;</mo><mo>&#x222B;</mo>'\
        '<mo>&#x222B;</mo><mrow><mi>w</mi><mo>&InvisibleTimes;</mo>'\
        '<mi>x</mi><mo>&InvisibleTimes;</mo><mi>y</mi>'\
        '<mo>&InvisibleTimes;</mo><mi>z</mi></mrow><mo>&dd;</mo><mi>w</mi>'\
        '<mo>&dd;</mo><mi>z</mi><mo>&dd;</mo><mi>y</mi><mo>&dd;</mo><mi>x</mi></mrow>'
    assert mpp.doprint(Integral(x, x, y, (z, 0, 1))) == \
        '<mrow><msubsup><mo>&#x222B;</mo><mn>0</mn><mn>1</mn></msubsup>'\
        '<mo>&#x222B;</mo><mo>&#x222B;</mo><mi>x</mi><mo>&dd;</mo><mi>z</mi>'\
        '<mo>&dd;</mo><mi>y</mi><mo>&dd;</mo><mi>x</mi></mrow>'
    assert mpp.doprint(Integral(x, (x, 0))) == \
        '<mrow><msup><mo>&#x222B;</mo><mn>0</mn></msup><mi>x</mi><mo>&dd;</mo>'\
        '<mi>x</mi></mrow>'


def test_presentation_mathml_matrices():
    A = Matrix([1, 2, 3])
    B = Matrix([[0, 5, 4], [2, 3, 1], [9, 7, 9]])
    mll_1 = mpp._print(A)
    assert mll_1.childNodes[0].nodeName == 'mtable'
    assert mll_1.childNodes[0].childNodes[0].nodeName == 'mtr'
    assert len(mll_1.childNodes[0].childNodes) == 3
    assert mll_1.childNodes[0].childNodes[0].childNodes[0].nodeName == 'mtd'
    assert len(mll_1.childNodes[0].childNodes[0].childNodes) == 1
    assert mll_1.childNodes[0].childNodes[0].childNodes[0
        ].childNodes[0].childNodes[0].nodeValue == '1'
    assert mll_1.childNodes[0].childNodes[1].childNodes[0
        ].childNodes[0].childNodes[0].nodeValue == '2'
    assert mll_1.childNodes[0].childNodes[2].childNodes[0
        ].childNodes[0].childNodes[0].nodeValue == '3'
    mll_2 = mpp._print(B)
    assert mll_2.childNodes[0].nodeName == 'mtable'
    assert mll_2.childNodes[0].childNodes[0].nodeName == 'mtr'
    assert len(mll_2.childNodes[0].childNodes) == 3
    assert mll_2.childNodes[0].childNodes[0].childNodes[0].nodeName == 'mtd'
    assert len(mll_2.childNodes[0].childNodes[0].childNodes) == 3
    assert mll_2.childNodes[0].childNodes[0].childNodes[0
        ].childNodes[0].childNodes[0].nodeValue == '0'
    assert mll_2.childNodes[0].childNodes[0].childNodes[1
        ].childNodes[0].childNodes[0].nodeValue == '5'
    assert mll_2.childNodes[0].childNodes[0].childNodes[2
        ].childNodes[0].childNodes[0].nodeValue == '4'
    assert mll_2.childNodes[0].childNodes[1].childNodes[0
        ].childNodes[0].childNodes[0].nodeValue == '2'
    assert mll_2.childNodes[0].childNodes[1].childNodes[1
        ].childNodes[0].childNodes[0].nodeValue == '3'
    assert mll_2.childNodes[0].childNodes[1].childNodes[2
        ].childNodes[0].childNodes[0].nodeValue == '1'
    assert mll_2.childNodes[0].childNodes[2].childNodes[0
        ].childNodes[0].childNodes[0].nodeValue == '9'
    assert mll_2.childNodes[0].childNodes[2].childNodes[1
        ].childNodes[0].childNodes[0].nodeValue == '7'
    assert mll_2.childNodes[0].childNodes[2].childNodes[2
        ].childNodes[0].childNodes[0].nodeValue == '9'


def test_presentation_mathml_sums():
    summand = x
    mml_1 = mpp._print(Sum(summand, (x, 1, 10)))
    assert mml_1.childNodes[0].nodeName == 'munderover'
    assert len(mml_1.childNodes[0].childNodes) == 3
    assert mml_1.childNodes[0].childNodes[0].childNodes[0
        ].nodeValue == '&#x2211;'
    assert len(mml_1.childNodes[0].childNodes[1].childNodes) == 3
    assert mml_1.childNodes[0].childNodes[2].childNodes[0
        ].nodeValue == '10'
    assert mml_1.childNodes[1].childNodes[0].nodeValue == 'x'


def test_presentation_mathml_add():
    mml = mpp._print(x**5 - x**4 + x)
    assert len(mml.childNodes) == 5
    assert mml.childNodes[0].childNodes[0].childNodes[0
        ].nodeValue == 'x'
    assert mml.childNodes[0].childNodes[1].childNodes[0
        ].nodeValue == '5'
    assert mml.childNodes[1].childNodes[0].nodeValue == '-'
    assert mml.childNodes[2].childNodes[0].childNodes[0
        ].nodeValue == 'x'
    assert mml.childNodes[2].childNodes[1].childNodes[0
        ].nodeValue == '4'
    assert mml.childNodes[3].childNodes[0].nodeValue == '+'
    assert mml.childNodes[4].childNodes[0].nodeValue == 'x'


def test_presentation_mathml_Rational():
    mml_1 = mpp._print(Rational(1, 1))
    assert mml_1.nodeName == 'mn'

    mml_2 = mpp._print(Rational(2, 5))
    assert mml_2.nodeName == 'mfrac'
    assert mml_2.childNodes[0].childNodes[0].nodeValue == '2'
    assert mml_2.childNodes[1].childNodes[0].nodeValue == '5'


def test_presentation_mathml_constants():
    mml = mpp._print(I)
    assert mml.childNodes[0].nodeValue == '&ImaginaryI;'

    mml = mpp._print(E)
    assert mml.childNodes[0].nodeValue == '&ExponentialE;'

    mml = mpp._print(oo)
    assert mml.childNodes[0].nodeValue == '&#x221E;'

    mml = mpp._print(pi)
    assert mml.childNodes[0].nodeValue == '&pi;'

    assert mathml(GoldenRatio, printer='presentation') == '<mi>&#x3A6;</mi>'

    assert mathml(zoo, printer='presentation') == \
        '<mover><mo>&#x221E;</mo><mo>~</mo></mover>'

    assert mathml(S.NaN, printer='presentation') == '<mi>NaN</mi>'

def test_presentation_mathml_trig():
    mml = mpp._print(sin(x))
    assert mml.childNodes[0].childNodes[0].nodeValue == 'sin'

    mml = mpp._print(cos(x))
    assert mml.childNodes[0].childNodes[0].nodeValue == 'cos'

    mml = mpp._print(tan(x))
    assert mml.childNodes[0].childNodes[0].nodeValue == 'tan'

    mml = mpp._print(asin(x))
    assert mml.childNodes[0].childNodes[0].nodeValue == 'arcsin'

    mml = mpp._print(acos(x))
    assert mml.childNodes[0].childNodes[0].nodeValue == 'arccos'

    mml = mpp._print(atan(x))
    assert mml.childNodes[0].childNodes[0].nodeValue == 'arctan'

    mml = mpp._print(sinh(x))
    assert mml.childNodes[0].childNodes[0].nodeValue == 'sinh'

    mml = mpp._print(cosh(x))
    assert mml.childNodes[0].childNodes[0].nodeValue == 'cosh'

    mml = mpp._print(tanh(x))
    assert mml.childNodes[0].childNodes[0].nodeValue == 'tanh'

    mml = mpp._print(asinh(x))
    assert mml.childNodes[0].childNodes[0].nodeValue == 'arcsinh'

    mml = mpp._print(atanh(x))
    assert mml.childNodes[0].childNodes[0].nodeValue == 'arctanh'

    mml = mpp._print(acosh(x))
    assert mml.childNodes[0].childNodes[0].nodeValue == 'arccosh'


def test_presentation_mathml_relational():
    mml_1 = mpp._print(Eq(x, 1))
    assert len(mml_1.childNodes) == 3
    assert mml_1.childNodes[0].nodeName == 'mi'
    assert mml_1.childNodes[0].childNodes[0].nodeValue == 'x'
    assert mml_1.childNodes[1].nodeName == 'mo'
    assert mml_1.childNodes[1].childNodes[0].nodeValue == '='
    assert mml_1.childNodes[2].nodeName == 'mn'
    assert mml_1.childNodes[2].childNodes[0].nodeValue == '1'

    mml_2 = mpp._print(Ne(1, x))
    assert len(mml_2.childNodes) == 3
    assert mml_2.childNodes[0].nodeName == 'mn'
    assert mml_2.childNodes[0].childNodes[0].nodeValue == '1'
    assert mml_2.childNodes[1].nodeName == 'mo'
    assert mml_2.childNodes[1].childNodes[0].nodeValue == '&#x2260;'
    assert mml_2.childNodes[2].nodeName == 'mi'
    assert mml_2.childNodes[2].childNodes[0].nodeValue == 'x'

    mml_3 = mpp._print(Ge(1, x))
    assert len(mml_3.childNodes) == 3
    assert mml_3.childNodes[0].nodeName == 'mn'
    assert mml_3.childNodes[0].childNodes[0].nodeValue == '1'
    assert mml_3.childNodes[1].nodeName == 'mo'
    assert mml_3.childNodes[1].childNodes[0].nodeValue == '&#x2265;'
    assert mml_3.childNodes[2].nodeName == 'mi'
    assert mml_3.childNodes[2].childNodes[0].nodeValue == 'x'

    mml_4 = mpp._print(Lt(1, x))
    assert len(mml_4.childNodes) == 3
    assert mml_4.childNodes[0].nodeName == 'mn'
    assert mml_4.childNodes[0].childNodes[0].nodeValue == '1'
    assert mml_4.childNodes[1].nodeName == 'mo'
    assert mml_4.childNodes[1].childNodes[0].nodeValue == '<'
    assert mml_4.childNodes[2].nodeName == 'mi'
    assert mml_4.childNodes[2].childNodes[0].nodeValue == 'x'


def test_presentation_symbol():
    mml = mpp._print(x)
    assert mml.nodeName == 'mi'
    assert mml.childNodes[0].nodeValue == 'x'
    del mml

    mml = mpp._print(Symbol("x^2"))
    assert mml.nodeName == 'msup'
    assert mml.childNodes[0].nodeName == 'mi'
    assert mml.childNodes[0].childNodes[0].nodeValue == 'x'
    assert mml.childNodes[1].nodeName == 'mi'
    assert mml.childNodes[1].childNodes[0].nodeValue == '2'
    del mml

    mml = mpp._print(Symbol("x__2"))
    assert mml.nodeName == 'msup'
    assert mml.childNodes[0].nodeName == 'mi'
    assert mml.childNodes[0].childNodes[0].nodeValue == 'x'
    assert mml.childNodes[1].nodeName == 'mi'
    assert mml.childNodes[1].childNodes[0].nodeValue == '2'
    del mml

    mml = mpp._print(Symbol("x_2"))
    assert mml.nodeName == 'msub'
    assert mml.childNodes[0].nodeName == 'mi'
    assert mml.childNodes[0].childNodes[0].nodeValue == 'x'
    assert mml.childNodes[1].nodeName == 'mi'
    assert mml.childNodes[1].childNodes[0].nodeValue == '2'
    del mml

    mml = mpp._print(Symbol("x^3_2"))
    assert mml.nodeName == 'msubsup'
    assert mml.childNodes[0].nodeName == 'mi'
    assert mml.childNodes[0].childNodes[0].nodeValue == 'x'
    assert mml.childNodes[1].nodeName == 'mi'
    assert mml.childNodes[1].childNodes[0].nodeValue == '2'
    assert mml.childNodes[2].nodeName == 'mi'
    assert mml.childNodes[2].childNodes[0].nodeValue == '3'
    del mml

    mml = mpp._print(Symbol("x__3_2"))
    assert mml.nodeName == 'msubsup'
    assert mml.childNodes[0].nodeName == 'mi'
    assert mml.childNodes[0].childNodes[0].nodeValue == 'x'
    assert mml.childNodes[1].nodeName == 'mi'
    assert mml.childNodes[1].childNodes[0].nodeValue == '2'
    assert mml.childNodes[2].nodeName == 'mi'
    assert mml.childNodes[2].childNodes[0].nodeValue == '3'
    del mml

    mml = mpp._print(Symbol("x_2_a"))
    assert mml.nodeName == 'msub'
    assert mml.childNodes[0].nodeName == 'mi'
    assert mml.childNodes[0].childNodes[0].nodeValue == 'x'
    assert mml.childNodes[1].nodeName == 'mrow'
    assert mml.childNodes[1].childNodes[0].nodeName == 'mi'
    assert mml.childNodes[1].childNodes[0].childNodes[0].nodeValue == '2'
    assert mml.childNodes[1].childNodes[1].nodeName == 'mo'
    assert mml.childNodes[1].childNodes[1].childNodes[0].nodeValue == ' '
    assert mml.childNodes[1].childNodes[2].nodeName == 'mi'
    assert mml.childNodes[1].childNodes[2].childNodes[0].nodeValue == 'a'
    del mml

    mml = mpp._print(Symbol("x^2^a"))
    assert mml.nodeName == 'msup'
    assert mml.childNodes[0].nodeName == 'mi'
    assert mml.childNodes[0].childNodes[0].nodeValue == 'x'
    assert mml.childNodes[1].nodeName == 'mrow'
    assert mml.childNodes[1].childNodes[0].nodeName == 'mi'
    assert mml.childNodes[1].childNodes[0].childNodes[0].nodeValue == '2'
    assert mml.childNodes[1].childNodes[1].nodeName == 'mo'
    assert mml.childNodes[1].childNodes[1].childNodes[0].nodeValue == ' '
    assert mml.childNodes[1].childNodes[2].nodeName == 'mi'
    assert mml.childNodes[1].childNodes[2].childNodes[0].nodeValue == 'a'
    del mml

    mml = mpp._print(Symbol("x__2__a"))
    assert mml.nodeName == 'msup'
    assert mml.childNodes[0].nodeName == 'mi'
    assert mml.childNodes[0].childNodes[0].nodeValue == 'x'
    assert mml.childNodes[1].nodeName == 'mrow'
    assert mml.childNodes[1].childNodes[0].nodeName == 'mi'
    assert mml.childNodes[1].childNodes[0].childNodes[0].nodeValue == '2'
    assert mml.childNodes[1].childNodes[1].nodeName == 'mo'
    assert mml.childNodes[1].childNodes[1].childNodes[0].nodeValue == ' '
    assert mml.childNodes[1].childNodes[2].nodeName == 'mi'
    assert mml.childNodes[1].childNodes[2].childNodes[0].nodeValue == 'a'
    del mml


def test_presentation_mathml_greek():
    mml = mpp._print(Symbol('alpha'))
    assert mml.nodeName == 'mi'
    assert mml.childNodes[0].nodeValue == u'\N{GREEK SMALL LETTER ALPHA}'

    assert mpp.doprint(Symbol('alpha')) == '<mi>&#945;</mi>'
    assert mpp.doprint(Symbol('beta')) == '<mi>&#946;</mi>'
    assert mpp.doprint(Symbol('gamma')) == '<mi>&#947;</mi>'
    assert mpp.doprint(Symbol('delta')) == '<mi>&#948;</mi>'
    assert mpp.doprint(Symbol('epsilon')) == '<mi>&#949;</mi>'
    assert mpp.doprint(Symbol('zeta')) == '<mi>&#950;</mi>'
    assert mpp.doprint(Symbol('eta')) == '<mi>&#951;</mi>'
    assert mpp.doprint(Symbol('theta')) == '<mi>&#952;</mi>'
    assert mpp.doprint(Symbol('iota')) == '<mi>&#953;</mi>'
    assert mpp.doprint(Symbol('kappa')) == '<mi>&#954;</mi>'
    assert mpp.doprint(Symbol('lambda')) == '<mi>&#955;</mi>'
    assert mpp.doprint(Symbol('mu')) == '<mi>&#956;</mi>'
    assert mpp.doprint(Symbol('nu')) == '<mi>&#957;</mi>'
    assert mpp.doprint(Symbol('xi')) == '<mi>&#958;</mi>'
    assert mpp.doprint(Symbol('omicron')) == '<mi>&#959;</mi>'
    assert mpp.doprint(Symbol('pi')) == '<mi>&#960;</mi>'
    assert mpp.doprint(Symbol('rho')) == '<mi>&#961;</mi>'
    assert mpp.doprint(Symbol('varsigma')) == '<mi>&#962;</mi>'
    assert mpp.doprint(Symbol('sigma')) == '<mi>&#963;</mi>'
    assert mpp.doprint(Symbol('tau')) == '<mi>&#964;</mi>'
    assert mpp.doprint(Symbol('upsilon')) == '<mi>&#965;</mi>'
    assert mpp.doprint(Symbol('phi')) == '<mi>&#966;</mi>'
    assert mpp.doprint(Symbol('chi')) == '<mi>&#967;</mi>'
    assert mpp.doprint(Symbol('psi')) == '<mi>&#968;</mi>'
    assert mpp.doprint(Symbol('omega')) == '<mi>&#969;</mi>'

    assert mpp.doprint(Symbol('Alpha')) == '<mi>&#913;</mi>'
    assert mpp.doprint(Symbol('Beta')) == '<mi>&#914;</mi>'
    assert mpp.doprint(Symbol('Gamma')) == '<mi>&#915;</mi>'
    assert mpp.doprint(Symbol('Delta')) == '<mi>&#916;</mi>'
    assert mpp.doprint(Symbol('Epsilon')) == '<mi>&#917;</mi>'
    assert mpp.doprint(Symbol('Zeta')) == '<mi>&#918;</mi>'
    assert mpp.doprint(Symbol('Eta')) == '<mi>&#919;</mi>'
    assert mpp.doprint(Symbol('Theta')) == '<mi>&#920;</mi>'
    assert mpp.doprint(Symbol('Iota')) == '<mi>&#921;</mi>'
    assert mpp.doprint(Symbol('Kappa')) == '<mi>&#922;</mi>'
    assert mpp.doprint(Symbol('Lambda')) == '<mi>&#923;</mi>'
    assert mpp.doprint(Symbol('Mu')) == '<mi>&#924;</mi>'
    assert mpp.doprint(Symbol('Nu')) == '<mi>&#925;</mi>'
    assert mpp.doprint(Symbol('Xi')) == '<mi>&#926;</mi>'
    assert mpp.doprint(Symbol('Omicron')) == '<mi>&#927;</mi>'
    assert mpp.doprint(Symbol('Pi')) == '<mi>&#928;</mi>'
    assert mpp.doprint(Symbol('Rho')) == '<mi>&#929;</mi>'
    assert mpp.doprint(Symbol('Sigma')) == '<mi>&#931;</mi>'
    assert mpp.doprint(Symbol('Tau')) == '<mi>&#932;</mi>'
    assert mpp.doprint(Symbol('Upsilon')) == '<mi>&#933;</mi>'
    assert mpp.doprint(Symbol('Phi')) == '<mi>&#934;</mi>'
    assert mpp.doprint(Symbol('Chi')) == '<mi>&#935;</mi>'
    assert mpp.doprint(Symbol('Psi')) == '<mi>&#936;</mi>'
    assert mpp.doprint(Symbol('Omega')) == '<mi>&#937;</mi>'


def test_presentation_mathml_order():
    expr = x**3 + x**2*y + 3*x*y**3 + y**4

    mp = MathMLPresentationPrinter({'order': 'lex'})
    mml = mp._print(expr)
    assert mml.childNodes[0].nodeName == 'msup'
    assert mml.childNodes[0].childNodes[0].childNodes[0].nodeValue == 'x'
    assert mml.childNodes[0].childNodes[1].childNodes[0].nodeValue == '3'

    assert mml.childNodes[6].nodeName == 'msup'
    assert mml.childNodes[6].childNodes[0].childNodes[0].nodeValue == 'y'
    assert mml.childNodes[6].childNodes[1].childNodes[0].nodeValue == '4'

    mp = MathMLPresentationPrinter({'order': 'rev-lex'})
    mml = mp._print(expr)

    assert mml.childNodes[0].nodeName == 'msup'
    assert mml.childNodes[0].childNodes[0].childNodes[0].nodeValue == 'y'
    assert mml.childNodes[0].childNodes[1].childNodes[0].nodeValue == '4'

    assert mml.childNodes[6].nodeName == 'msup'
    assert mml.childNodes[6].childNodes[0].childNodes[0].nodeValue == 'x'
    assert mml.childNodes[6].childNodes[1].childNodes[0].nodeValue == '3'


def test_print_intervals():
    a = Symbol('a', real=True)
    assert mpp.doprint(Interval(0, a)) == \
        '<mrow><mfenced close="]" open="["><mn>0</mn><mi>a</mi></mfenced></mrow>'
    assert mpp.doprint(Interval(0, a, False, False)) == \
        '<mrow><mfenced close="]" open="["><mn>0</mn><mi>a</mi></mfenced></mrow>'
    assert mpp.doprint(Interval(0, a, True, False)) == \
        '<mrow><mfenced close="]" open="("><mn>0</mn><mi>a</mi></mfenced></mrow>'
    assert mpp.doprint(Interval(0, a, False, True)) == \
        '<mrow><mfenced close=")" open="["><mn>0</mn><mi>a</mi></mfenced></mrow>'
    assert mpp.doprint(Interval(0, a, True, True)) == \
        '<mrow><mfenced close=")" open="("><mn>0</mn><mi>a</mi></mfenced></mrow>'


def test_print_tuples():
    assert mpp.doprint(Tuple(0,)) == \
        '<mrow><mfenced><mn>0</mn></mfenced></mrow>'
    assert mpp.doprint(Tuple(0, a)) == \
        '<mrow><mfenced><mn>0</mn><mi>a</mi></mfenced></mrow>'
    assert mpp.doprint(Tuple(0, a, a)) == \
        '<mrow><mfenced><mn>0</mn><mi>a</mi><mi>a</mi></mfenced></mrow>'
    assert mpp.doprint(Tuple(0, 1, 2, 3, 4)) == \
        '<mrow><mfenced><mn>0</mn><mn>1</mn><mn>2</mn><mn>3</mn><mn>4</mn></mfenced></mrow>'
    assert mpp.doprint(Tuple(0, 1, Tuple(2, 3, 4))) == \
        '<mrow><mfenced><mn>0</mn><mn>1</mn><mrow><mfenced><mn>2</mn><mn>3'\
        '</mn><mn>4</mn></mfenced></mrow></mfenced></mrow>'


def test_print_re_im():
    assert mpp.doprint(re(x)) == \
        '<mrow><mi mathvariant="fraktur">R</mi><mfenced><mi>x</mi></mfenced></mrow>'
    assert mpp.doprint(im(x)) == \
        '<mrow><mi mathvariant="fraktur">I</mi><mfenced><mi>x</mi></mfenced></mrow>'
    assert mpp.doprint(re(x + 1)) == \
        '<mrow><mrow><mi mathvariant="fraktur">R</mi><mfenced><mi>x</mi>'\
        '</mfenced></mrow><mo>+</mo><mn>1</mn></mrow>'
    assert mpp.doprint(im(x + 1)) == \
        '<mrow><mi mathvariant="fraktur">I</mi><mfenced><mi>x</mi></mfenced></mrow>'


def test_print_Abs():
    assert mpp.doprint(Abs(x)) == \
        '<mrow><mfenced close="|" open="|"><mi>x</mi></mfenced></mrow>'
    assert mpp.doprint(Abs(x + 1)) == \
        '<mrow><mfenced close="|" open="|"><mrow><mi>x</mi><mo>+</mo><mn>1</mn></mrow></mfenced></mrow>'


def test_print_Determinant():
    assert mpp.doprint(Determinant(Matrix([[1, 2], [3, 4]]))) == \
        '<mrow><mfenced close="|" open="|"><mfenced close="]" open="["><mtable><mtr><mtd><mn>1</mn></mtd><mtd><mn>2</mn></mtd></mtr><mtr><mtd><mn>3</mn></mtd><mtd><mn>4</mn></mtd></mtr></mtable></mfenced></mfenced></mrow>'


def test_presentation_settings():
    raises(TypeError, lambda: mathml(x, printer='presentation',
                                     method="garbage"))


def test_toprettyxml_hooking():
    # test that the patch doesn't influence the behavior of the standard
    # library
    import xml.dom.minidom
    doc1 = xml.dom.minidom.parseString(
        "<apply><plus/><ci>x</ci><cn>1</cn></apply>")
    doc2 = xml.dom.minidom.parseString(
        "<mrow><mi>x</mi><mo>+</mo><mn>1</mn></mrow>")
    prettyxml_old1 = doc1.toprettyxml()
    prettyxml_old2 = doc2.toprettyxml()

    mp.apply_patch()
    mp.restore_patch()

    assert prettyxml_old1 == doc1.toprettyxml()
    assert prettyxml_old2 == doc2.toprettyxml()


def test_print_domains():
    from sympy import Complexes, Integers, Naturals, Naturals0, Reals

    assert mpp.doprint(Complexes) == '<mi mathvariant="normal">&#x2102;</mi>'
    assert mpp.doprint(Integers) == '<mi mathvariant="normal">&#x2124;</mi>'
    assert mpp.doprint(Naturals) == '<mi mathvariant="normal">&#x2115;</mi>'
    assert mpp.doprint(Naturals0) == \
        '<msub><mi mathvariant="normal">&#x2115;</mi><mn>0</mn></msub>'
    assert mpp.doprint(Reals) == '<mi mathvariant="normal">&#x211D;</mi>'


def test_print_expression_with_minus():
    assert mpp.doprint(-x) == '<mrow><mo>-</mo><mi>x</mi></mrow>'
    assert mpp.doprint(-x/y) == \
        '<mrow><mo>-</mo><mfrac><mi>x</mi><mi>y</mi></mfrac></mrow>'
    assert mpp.doprint(-Rational(1, 2)) == \
        '<mrow><mo>-</mo><mfrac><mn>1</mn><mn>2</mn></mfrac></mrow>'


def test_print_AssocOp():
    from sympy.core.operations import AssocOp

    class TestAssocOp(AssocOp):
        identity = 0

    expr = TestAssocOp(1, 2)
    mpp.doprint(expr) == \
        '<mrow><mi>testassocop</mi><mn>2</mn><mn>1</mn></mrow>'


def test_print_basic():
    expr = Basic(1, 2)
    assert mpp.doprint(expr) == \
        '<mrow><mi>basic</mi><mfenced><mn>1</mn><mn>2</mn></mfenced></mrow>'
    assert mp.doprint(expr) == '<basic><cn>1</cn><cn>2</cn></basic>'


def test_mat_delim_print():
    expr = Matrix([[1, 2], [3, 4]])
    assert mathml(expr, printer='presentation', mat_delim='[') == \
        '<mfenced close="]" open="["><mtable><mtr><mtd><mn>1</mn></mtd><mtd>'\
        '<mn>2</mn></mtd></mtr><mtr><mtd><mn>3</mn></mtd><mtd><mn>4</mn>'\
        '</mtd></mtr></mtable></mfenced>'
    assert mathml(expr, printer='presentation', mat_delim='(') == \
        '<mfenced><mtable><mtr><mtd><mn>1</mn></mtd><mtd><mn>2</mn></mtd>'\
        '</mtr><mtr><mtd><mn>3</mn></mtd><mtd><mn>4</mn></mtd></mtr></mtable></mfenced>'
    assert mathml(expr, printer='presentation', mat_delim='') == \
        '<mtable><mtr><mtd><mn>1</mn></mtd><mtd><mn>2</mn></mtd></mtr><mtr>'\
        '<mtd><mn>3</mn></mtd><mtd><mn>4</mn></mtd></mtr></mtable>'


def test_ln_notation_print():
    expr = log(x)
    assert mathml(expr, printer='presentation') == \
        '<mrow><mi>log</mi><mfenced><mi>x</mi></mfenced></mrow>'
    assert mathml(expr, printer='presentation', ln_notation=False) == \
        '<mrow><mi>log</mi><mfenced><mi>x</mi></mfenced></mrow>'
    assert mathml(expr, printer='presentation', ln_notation=True) == \
        '<mrow><mi>ln</mi><mfenced><mi>x</mi></mfenced></mrow>'


def test_mul_symbol_print():
    expr = x * y
    assert mathml(expr, printer='presentation') == \
        '<mrow><mi>x</mi><mo>&InvisibleTimes;</mo><mi>y</mi></mrow>'
    assert mathml(expr, printer='presentation', mul_symbol=None) == \
        '<mrow><mi>x</mi><mo>&InvisibleTimes;</mo><mi>y</mi></mrow>'
    assert mathml(expr, printer='presentation', mul_symbol='dot') == \
        '<mrow><mi>x</mi><mo>&#xB7;</mo><mi>y</mi></mrow>'
    assert mathml(expr, printer='presentation', mul_symbol='ldot') == \
        '<mrow><mi>x</mi><mo>&#x2024;</mo><mi>y</mi></mrow>'
    assert mathml(expr, printer='presentation', mul_symbol='times') == \
        '<mrow><mi>x</mi><mo>&#xD7;</mo><mi>y</mi></mrow>'


def test_print_lerchphi():
    assert mpp.doprint(lerchphi(1, 2, 3)) == \
        '<mrow><mi>&#x3A6;</mi><mfenced><mn>1</mn><mn>2</mn><mn>3</mn></mfenced></mrow>'


def test_print_polylog():
    assert mp.doprint(polylog(x, y)) == \
        '<apply><polylog/><ci>x</ci><ci>y</ci></apply>'
    assert mpp.doprint(polylog(x, y)) == \
        '<mrow><msub><mi>Li</mi><mi>x</mi></msub><mfenced><mi>y</mi></mfenced></mrow>'


def test_print_set_frozenset():
    f = frozenset({1, 5, 3})
    assert mpp.doprint(f) == \
        '<mfenced close="}" open="{"><mn>1</mn><mn>3</mn><mn>5</mn></mfenced>'
    s = set({1, 2, 3})
    assert mpp.doprint(s) == \
        '<mfenced close="}" open="{"><mn>1</mn><mn>2</mn><mn>3</mn></mfenced>'


def test_print_FiniteSet():
    f1 = FiniteSet(x, 1, 3)
    assert mpp.doprint(f1) == \
        '<mfenced close="}" open="{"><mn>1</mn><mn>3</mn><mi>x</mi></mfenced>'


def test_print_LambertW():
    assert mpp.doprint(LambertW(x)) == '<mrow><mi>W</mi><mfenced><mi>x</mi></mfenced></mrow>'
    assert mpp.doprint(LambertW(x, y)) == '<mrow><mi>W</mi><mfenced><mi>x</mi><mi>y</mi></mfenced></mrow>'


def test_print_EmptySet():
    assert mpp.doprint(EmptySet()) == '<mo>&#x2205;</mo>'


def test_print_UniversalSet():
    assert mpp.doprint(S.UniversalSet) == '<mo>&#x1D54C;</mo>'


def test_print_spaces():
    assert mpp.doprint(HilbertSpace()) == '<mi>&#x210B;</mi>'
    assert mpp.doprint(ComplexSpace(2)) == '<msup>&#x1D49E;<mn>2</mn></msup>'
    assert mpp.doprint(FockSpace()) == '<mi>&#x2131;</mi>'


def test_print_constants():
    assert mpp.doprint(hbar) == '<mi>&#x210F;</mi>'
    assert mpp.doprint(TribonacciConstant) == '<mi>TribonacciConstant</mi>'
    assert mpp.doprint(EulerGamma) == '<mi>&#x3B3;</mi>'


def test_print_Contains():
    assert mpp.doprint(Contains(x, S.Naturals)) == \
        '<mrow><mi>x</mi><mo>&#x2208;</mo><mi mathvariant="normal">&#x2115;</mi></mrow>'


def test_print_Dagger():
    assert mpp.doprint(Dagger(x)) == '<msup><mi>x</mi>&#x2020;</msup>'


def test_print_SetOp():
    f1 = FiniteSet(x, 1, 3)
    f2 = FiniteSet(y, 2, 4)

    assert mpp.doprint(Union(f1, f2, evaluate=False)) == \
    '<mrow><mfenced close="}" open="{"><mn>1</mn><mn>3</mn><mi>x</mi>'\
    '</mfenced><mo>&#x222A;</mo><mfenced close="}" open="{"><mn>2</mn>'\
    '<mn>4</mn><mi>y</mi></mfenced></mrow>'
    assert mpp.doprint(Intersection(f1, f2, evaluate=False)) == \
    '<mrow><mfenced close="}" open="{"><mn>1</mn><mn>3</mn><mi>x</mi>'\
    '</mfenced><mo>&#x2229;</mo><mfenced close="}" open="{"><mn>2</mn>'\
    '<mn>4</mn><mi>y</mi></mfenced></mrow>'
    assert mpp.doprint(Complement(f1, f2, evaluate=False)) == \
    '<mrow><mfenced close="}" open="{"><mn>1</mn><mn>3</mn><mi>x</mi>'\
    '</mfenced><mo>&#x2216;</mo><mfenced close="}" open="{"><mn>2</mn>'\
    '<mn>4</mn><mi>y</mi></mfenced></mrow>'
    assert mpp.doprint(SymmetricDifference(f1, f2, evaluate=False)) == \
    '<mrow><mfenced close="}" open="{"><mn>1</mn><mn>3</mn><mi>x</mi>'\
    '</mfenced><mo>&#x2206;</mo><mfenced close="}" open="{"><mn>2</mn>'\
    '<mn>4</mn><mi>y</mi></mfenced></mrow>'


def test_print_logic():
    assert mpp.doprint(And(x, y)) == \
        '<mrow><mi>x</mi><mo>&#x2227;</mo><mi>y</mi></mrow>'
    assert mpp.doprint(Or(x, y)) == \
        '<mrow><mi>x</mi><mo>&#x2228;</mo><mi>y</mi></mrow>'
    assert mpp.doprint(Xor(x, y)) == \
        '<mrow><mi>x</mi><mo>&#x22BB;</mo><mi>y</mi></mrow>'
    assert mpp.doprint(Implies(x, y)) == \
        '<mrow><mi>x</mi><mo>&#x21D2;</mo><mi>y</mi></mrow>'
    assert mpp.doprint(Equivalent(x, y)) == \
        '<mrow><mi>x</mi><mo>&#x21D4;</mo><mi>y</mi></mrow>'

    assert mpp.doprint(And(Eq(x, y), x > 4)) == \
        '<mrow><mrow><mi>x</mi><mo>=</mo><mi>y</mi></mrow><mo>&#x2227;</mo>'\
        '<mrow><mi>x</mi><mo>></mo><mn>4</mn></mrow></mrow>'
    assert mpp.doprint(And(Eq(x, 3), y < 3, x > y + 1)) == \
        '<mrow><mrow><mi>x</mi><mo>=</mo><mn>3</mn></mrow><mo>&#x2227;</mo>'\
        '<mrow><mi>x</mi><mo>></mo><mrow><mi>y</mi><mo>+</mo><mn>1</mn></mrow>'\
        '</mrow><mo>&#x2227;</mo><mrow><mi>y</mi><mo><</mo><mn>3</mn></mrow></mrow>'
    assert mpp.doprint(Or(Eq(x, y), x > 4)) == \
        '<mrow><mrow><mi>x</mi><mo>=</mo><mi>y</mi></mrow><mo>&#x2228;</mo>'\
        '<mrow><mi>x</mi><mo>></mo><mn>4</mn></mrow></mrow>'
    assert mpp.doprint(And(Eq(x, 3), Or(y < 3, x > y + 1))) == \
        '<mrow><mrow><mi>x</mi><mo>=</mo><mn>3</mn></mrow><mo>&#x2227;</mo>'\
        '<mfenced><mrow><mrow><mi>x</mi><mo>></mo><mrow><mi>y</mi><mo>+</mo>'\
        '<mn>1</mn></mrow></mrow><mo>&#x2228;</mo><mrow><mi>y</mi><mo><</mo>'\
        '<mn>3</mn></mrow></mrow></mfenced></mrow>'

    assert mpp.doprint(Not(x)) == '<mrow><mo>&#xAC;</mo><mi>x</mi></mrow>'
    assert mpp.doprint(Not(And(x, y))) == \
        '<mrow><mo>&#xAC;</mo><mfenced><mrow><mi>x</mi><mo>&#x2227;</mo>'\
        '<mi>y</mi></mrow></mfenced></mrow>'


def test_root_notation_print():
    assert mathml(x**(S(1)/3), printer='presentation') == \
        '<mroot><mi>x</mi><mn>3</mn></mroot>'
    assert mathml(x**(S(1)/3), printer='presentation', root_notation=False) ==\
        '<msup><mi>x</mi><mfrac><mn>1</mn><mn>3</mn></mfrac></msup>'
    assert mathml(x**(S(1)/3), printer='content') == \
        '<apply><root/><degree><ci>3</ci></degree><ci>x</ci></apply>'
    assert mathml(x**(S(1)/3), printer='content', root_notation=False) == \
        '<apply><power/><ci>x</ci><apply><divide/><cn>1</cn><cn>3</cn></apply></apply>'
    assert mathml(x**(-S(1)/3), printer='presentation') == \
        '<mfrac><mn>1</mn><mroot><mi>x</mi><mn>3</mn></mroot></mfrac>'
    assert mathml(x**(-S(1)/3), printer='presentation', root_notation=False) \
        == '<mfrac><mn>1</mn><msup><mi>x</mi><mfrac><mn>1</mn><mn>3</mn></mfrac></msup></mfrac>'


def test_fold_frac_powers_print():
    expr = x ** Rational(5, 2)
    assert mathml(expr, printer='presentation') == \
        '<msup><mi>x</mi><mfrac><mn>5</mn><mn>2</mn></mfrac></msup>'
    assert mathml(expr, printer='presentation', fold_frac_powers=True) == \
        '<msup><mi>x</mi><mfrac bevelled="true"><mn>5</mn><mn>2</mn></mfrac></msup>'
    assert mathml(expr, printer='presentation', fold_frac_powers=False) == \
        '<msup><mi>x</mi><mfrac><mn>5</mn><mn>2</mn></mfrac></msup>'


def test_fold_short_frac_print():
    expr = Rational(2, 5)
    assert mathml(expr, printer='presentation') == \
        '<mfrac><mn>2</mn><mn>5</mn></mfrac>'
    assert mathml(expr, printer='presentation', fold_short_frac=True) == \
        '<mfrac bevelled="true"><mn>2</mn><mn>5</mn></mfrac>'
    assert mathml(expr, printer='presentation', fold_short_frac=False) == \
        '<mfrac><mn>2</mn><mn>5</mn></mfrac>'


def test_print_factorials():
    assert mpp.doprint(factorial(x)) == '<mrow><mi>x</mi><mo>!</mo></mrow>'
    assert mpp.doprint(factorial(x + 1)) == \
        '<mrow><mfenced><mrow><mi>x</mi><mo>+</mo><mn>1</mn></mrow></mfenced><mo>!</mo></mrow>'
    assert mpp.doprint(factorial2(x)) == '<mrow><mi>x</mi><mo>!!</mo></mrow>'
    assert mpp.doprint(factorial2(x + 1)) == \
        '<mrow><mfenced><mrow><mi>x</mi><mo>+</mo><mn>1</mn></mrow></mfenced><mo>!!</mo></mrow>'
    assert mpp.doprint(binomial(x, y)) == \
        '<mfenced><mfrac linethickness="0"><mi>x</mi><mi>y</mi></mfrac></mfenced>'
    assert mpp.doprint(binomial(4, x + y)) == \
        '<mfenced><mfrac linethickness="0"><mn>4</mn><mrow><mi>x</mi>'\
        '<mo>+</mo><mi>y</mi></mrow></mfrac></mfenced>'


def test_print_floor():
    expr = floor(x)
    assert mathml(expr, printer='presentation') == \
        '<mrow><mfenced close="&#8971;" open="&#8970;"><mi>x</mi></mfenced></mrow>'


def test_print_ceiling():
    expr = ceiling(x)
    assert mathml(expr, printer='presentation') == \
        '<mrow><mfenced close="&#8969;" open="&#8968;"><mi>x</mi></mfenced></mrow>'


def test_print_Lambda():
    expr = Lambda(x, x+1)
    assert mathml(expr, printer='presentation') == \
        '<mfenced><mrow><mi>x</mi><mo>&#x21A6;</mo><mrow><mi>x</mi><mo>+</mo>'\
        '<mn>1</mn></mrow></mrow></mfenced>'
    expr = Lambda((x, y), x + y)
    assert mathml(expr, printer='presentation') == \
        '<mfenced><mrow><mrow><mfenced><mi>x</mi><mi>y</mi></mfenced></mrow>'\
        '<mo>&#x21A6;</mo><mrow><mi>x</mi><mo>+</mo><mi>y</mi></mrow></mrow></mfenced>'


def test_print_conjugate():
    assert mpp.doprint(conjugate(x)) == \
        '<menclose notation="top"><mi>x</mi></menclose>'
    assert mpp.doprint(conjugate(x + 1)) == \
        '<mrow><menclose notation="top"><mi>x</mi></menclose><mo>+</mo><mn>1</mn></mrow>'


def test_print_AccumBounds():
    a = Symbol('a', real=True)
    assert mpp.doprint(AccumBounds(0, 1)) == '<mfenced close="&#10217;" open="&#10216;"><mn>0</mn><mn>1</mn></mfenced>'
    assert mpp.doprint(AccumBounds(0, a)) == '<mfenced close="&#10217;" open="&#10216;"><mn>0</mn><mi>a</mi></mfenced>'
    assert mpp.doprint(AccumBounds(a + 1, a + 2)) == '<mfenced close="&#10217;" open="&#10216;"><mrow><mi>a</mi><mo>+</mo><mn>1</mn></mrow><mrow><mi>a</mi><mo>+</mo><mn>2</mn></mrow></mfenced>'


def test_print_Float():
    assert mpp.doprint(Float(1e100)) == '<mrow><mn>1.0</mn><mo>&#xB7;</mo><msup><mn>10</mn><mn>100</mn></msup></mrow>'
    assert mpp.doprint(Float(1e-100)) == '<mrow><mn>1.0</mn><mo>&#xB7;</mo><msup><mn>10</mn><mn>-100</mn></msup></mrow>'
    assert mpp.doprint(Float(-1e100)) == '<mrow><mn>-1.0</mn><mo>&#xB7;</mo><msup><mn>10</mn><mn>100</mn></msup></mrow>'
    assert mpp.doprint(Float(1.0*oo)) == '<mi>&#x221E;</mi>'
    assert mpp.doprint(Float(-1.0*oo)) == '<mrow><mo>-</mo><mi>&#x221E;</mi></mrow>'


def test_print_different_functions():
    assert mpp.doprint(gamma(x)) == '<mrow><mi>&#x393;</mi><mfenced><mi>x</mi></mfenced></mrow>'
    assert mpp.doprint(lowergamma(x, y)) == '<mrow><mi>&#x3B3;</mi><mfenced><mi>x</mi><mi>y</mi></mfenced></mrow>'
    assert mpp.doprint(uppergamma(x, y)) == '<mrow><mi>&#x393;</mi><mfenced><mi>x</mi><mi>y</mi></mfenced></mrow>'
    assert mpp.doprint(zeta(x)) == '<mrow><mi>&#x3B6;</mi><mfenced><mi>x</mi></mfenced></mrow>'
    assert mpp.doprint(zeta(x, y)) == '<mrow><mi>&#x3B6;</mi><mfenced><mi>x</mi><mi>y</mi></mfenced></mrow>'
    assert mpp.doprint(dirichlet_eta(x)) ==  '<mrow><mi>&#x3B7;</mi><mfenced><mi>x</mi></mfenced></mrow>'
    assert mpp.doprint(elliptic_k(x)) == '<mrow><mi>&#x39A;</mi><mfenced><mi>x</mi></mfenced></mrow>'
    assert mpp.doprint(totient(x)) == '<mrow><mi>&#x3D5;</mi><mfenced><mi>x</mi></mfenced></mrow>'
    assert mpp.doprint(reduced_totient(x)) == '<mrow><mi>&#x3BB;</mi><mfenced><mi>x</mi></mfenced></mrow>'
    assert mpp.doprint(primenu(x)) == '<mrow><mi>&#x3BD;</mi><mfenced><mi>x</mi></mfenced></mrow>'
    assert mpp.doprint(primeomega(x)) == '<mrow><mi>&#x3A9;</mi><mfenced><mi>x</mi></mfenced></mrow>'
    assert mpp.doprint(fresnels(x)) == '<mrow><mi>S</mi><mfenced><mi>x</mi></mfenced></mrow>'
    assert mpp.doprint(fresnelc(x)) ==  '<mrow><mi>C</mi><mfenced><mi>x</mi></mfenced></mrow>'
    assert mpp.doprint(Heaviside(x)) == '<mrow><mi>&#x398;</mi><mfenced><mi>x</mi></mfenced></mrow>'


def test_mathml_builtins():
    assert mpp.doprint(None) == '<mi>None</mi>'
    assert mpp.doprint(true) == '<mi>True</mi>'
    assert mpp.doprint(false) == '<mi>False</mi>'


def test_mathml_Range():
    assert mpp.doprint(Range(1, 51)) == \
        '<mfenced close="}" open="{"><mn>1</mn><mn>2</mn><mi>&#8230;</mi><mn>50</mn></mfenced>'
    assert mpp.doprint(Range(1, 4)) == \
        '<mfenced close="}" open="{"><mn>1</mn><mn>2</mn><mn>3</mn></mfenced>'
    assert mpp.doprint(Range(0, 3, 1)) == \
        '<mfenced close="}" open="{"><mn>0</mn><mn>1</mn><mn>2</mn></mfenced>'
    assert mpp.doprint(Range(0, 30, 1)) == \
        '<mfenced close="}" open="{"><mn>0</mn><mn>1</mn><mi>&#8230;</mi><mn>29</mn></mfenced>'
    assert mpp.doprint(Range(30, 1, -1)) == \
        '<mfenced close="}" open="{"><mn>30</mn><mn>29</mn><mi>&#8230;</mi>'\
        '<mn>2</mn></mfenced>'
    assert mpp.doprint(Range(0, oo, 2)) == \
        '<mfenced close="}" open="{"><mn>0</mn><mn>2</mn><mi>&#8230;</mi></mfenced>'
    assert mpp.doprint(Range(oo, -2, -2)) == \
        '<mfenced close="}" open="{"><mi>&#8230;</mi><mn>2</mn><mn>0</mn></mfenced>'
    assert mpp.doprint(Range(-2, -oo, -1)) == \
        '<mfenced close="}" open="{"><mn>-2</mn><mn>-3</mn><mi>&#8230;</mi></mfenced>'


def test_print_exp():
    assert mpp.doprint(exp(x)) == \
        '<msup><mi>&ExponentialE;</mi><mi>x</mi></msup>'
    assert mpp.doprint(exp(1) + exp(2)) == \
        '<mrow><mi>&ExponentialE;</mi><mo>+</mo><msup><mi>&ExponentialE;</mi><mn>2</mn></msup></mrow>'


def test_print_MinMax():
    assert mpp.doprint(Min(x, y)) == \
        '<mrow><mo>min</mo><mfenced><mi>x</mi><mi>y</mi></mfenced></mrow>'
    assert mpp.doprint(Min(x, 2, x**3)) == \
        '<mrow><mo>min</mo><mfenced><mn>2</mn><mi>x</mi><msup><mi>x</mi>'\
        '<mn>3</mn></msup></mfenced></mrow>'
    assert mpp.doprint(Max(x, y)) == \
        '<mrow><mo>max</mo><mfenced><mi>x</mi><mi>y</mi></mfenced></mrow>'
    assert mpp.doprint(Max(x, 2, x**3)) == \
        '<mrow><mo>max</mo><mfenced><mn>2</mn><mi>x</mi><msup><mi>x</mi>'\
        '<mn>3</mn></msup></mfenced></mrow>'


def test_mathml_presentation_numbers():
    n = Symbol('n')
    assert mathml(catalan(n), printer='presentation') == \
        '<msub><mi>C</mi><mi>n</mi></msub>'
    assert mathml(bernoulli(n), printer='presentation') == \
        '<msub><mi>B</mi><mi>n</mi></msub>'
    assert mathml(bell(n), printer='presentation') == \
        '<msub><mi>B</mi><mi>n</mi></msub>'
    assert mathml(euler(n), printer='presentation') == \
        '<msub><mi>E</mi><mi>n</mi></msub>'
    assert mathml(fibonacci(n), printer='presentation') == \
        '<msub><mi>F</mi><mi>n</mi></msub>'
    assert mathml(lucas(n), printer='presentation') == \
        '<msub><mi>L</mi><mi>n</mi></msub>'
    assert mathml(tribonacci(n), printer='presentation') == \
        '<msub><mi>T</mi><mi>n</mi></msub>'
    assert mathml(bernoulli(n, x), printer='presentation') == \
        '<mrow><msub><mi>B</mi><mi>n</mi></msub><mfenced><mi>x</mi></mfenced></mrow>'
    assert mathml(bell(n, x), printer='presentation') == \
        '<mrow><msub><mi>B</mi><mi>n</mi></msub><mfenced><mi>x</mi></mfenced></mrow>'
    assert mathml(euler(n, x), printer='presentation') == \
        '<mrow><msub><mi>E</mi><mi>n</mi></msub><mfenced><mi>x</mi></mfenced></mrow>'
    assert mathml(fibonacci(n, x), printer='presentation') == \
        '<mrow><msub><mi>F</mi><mi>n</mi></msub><mfenced><mi>x</mi></mfenced></mrow>'
    assert mathml(tribonacci(n, x), printer='presentation') == \
        '<mrow><msub><mi>T</mi><mi>n</mi></msub><mfenced><mi>x</mi></mfenced></mrow>'


def test_mathml_presentation_mathieu():
    assert mathml(mathieuc(x, y, z), printer='presentation') == \
        '<mrow><mi>C</mi><mfenced><mi>x</mi><mi>y</mi><mi>z</mi></mfenced></mrow>'
    assert mathml(mathieus(x, y, z), printer='presentation') == \
        '<mrow><mi>S</mi><mfenced><mi>x</mi><mi>y</mi><mi>z</mi></mfenced></mrow>'
    assert mathml(mathieucprime(x, y, z), printer='presentation') == \
        '<mrow><mi>C&#x2032;</mi><mfenced><mi>x</mi><mi>y</mi><mi>z</mi></mfenced></mrow>'
    assert mathml(mathieusprime(x, y, z), printer='presentation') == \
        '<mrow><mi>S&#x2032;</mi><mfenced><mi>x</mi><mi>y</mi><mi>z</mi></mfenced></mrow>'


def test_mathml_presentation_stieltjes():
    assert mathml(stieltjes(n), printer='presentation') == \
         '<msub><mi>&#x03B3;</mi><mi>n</mi></msub>'
    assert mathml(stieltjes(n, x), printer='presentation') == \
         '<mrow><msub><mi>&#x03B3;</mi><mi>n</mi></msub><mfenced><mi>x</mi></mfenced></mrow>'


def test_print_matrix_symbol():
    A = MatrixSymbol('A', 1, 2)
    assert mpp.doprint(A) == '<mi>A</mi>'
    assert mp.doprint(A) == '<ci>A</ci>'
    assert mathml(A, printer='presentation', mat_symbol_style="bold") == \
        '<mi mathvariant="bold">A</mi>'
    # No effect in content printer
    assert mathml(A, mat_symbol_style="bold") == '<ci>A</ci>'


def test_print_hadamard():
    from sympy.matrices.expressions import HadamardProduct
    from sympy.matrices.expressions import Transpose

    X = MatrixSymbol('X', 2, 2)
    Y = MatrixSymbol('Y', 2, 2)

    assert mathml(HadamardProduct(X, Y*Y), printer="presentation") == \
        '<mrow>' \
        '<mi>X</mi>' \
        '<mo>&#x2218;</mo>' \
        '<msup><mi>Y</mi><mn>2</mn></msup>' \
        '</mrow>'

    assert mathml(HadamardProduct(X, Y)*Y, printer="presentation") == \
        '<mrow>' \
        '<mfenced>' \
        '<mrow><mi>X</mi><mo>&#x2218;</mo><mi>Y</mi></mrow>' \
        '</mfenced>' \
        '<mo>&InvisibleTimes;</mo><mi>Y</mi>' \
        '</mrow>'

    assert mathml(HadamardProduct(X, Y, Y), printer="presentation") == \
        '<mrow>' \
        '<mi>X</mi><mo>&#x2218;</mo>' \
        '<mi>Y</mi><mo>&#x2218;</mo>' \
        '<mi>Y</mi>' \
        '</mrow>'

    assert mathml(
        Transpose(HadamardProduct(X, Y)), printer="presentation") == \
            '<msup>' \
            '<mfenced>' \
            '<mrow><mi>X</mi><mo>&#x2218;</mo><mi>Y</mi></mrow>' \
            '</mfenced>' \
            '<mo>T</mo>' \
            '</msup>'


def test_print_random_symbol():
    R = RandomSymbol(Symbol('R'))
    assert mpp.doprint(R) == '<mi>R</mi>'
    assert mp.doprint(R) == '<ci>R</ci>'


def test_print_IndexedBase():
    assert mathml(IndexedBase(a)[b], printer='presentation') == \
        '<msub><mi>a</mi><mi>b</mi></msub>'
    assert mathml(IndexedBase(a)[b, c, d], printer='presentation') == \
        '<msub><mi>a</mi><mfenced><mi>b</mi><mi>c</mi><mi>d</mi></mfenced></msub>'
    assert mathml(IndexedBase(a)[b]*IndexedBase(c)[d]*IndexedBase(e),
                  printer='presentation') == \
                  '<mrow><msub><mi>a</mi><mi>b</mi></msub><mo>&InvisibleTimes;'\
                  '</mo><msub><mi>c</mi><mi>d</mi></msub><mo>&InvisibleTimes;</mo><mi>e</mi></mrow>'


def test_print_Indexed():
    assert mathml(IndexedBase(a), printer='presentation') == '<mi>a</mi>'
    assert mathml(IndexedBase(a/b), printer='presentation') == \
        '<mrow><mfrac><mi>a</mi><mi>b</mi></mfrac></mrow>'
    assert mathml(IndexedBase((a, b)), printer='presentation') == \
        '<mrow><mfenced><mi>a</mi><mi>b</mi></mfenced></mrow>'

def test_print_MatrixElement():
    i, j = symbols('i j')
    A = MatrixSymbol('A', i, j)
    assert mathml(A[0,0],printer = 'presentation') == \
        '<msub><mi>A</mi><mfenced close="" open=""><mn>0</mn><mn>0</mn></mfenced></msub>'
    assert mathml(A[i,j], printer = 'presentation') == \
        '<msub><mi>A</mi><mfenced close="" open=""><mi>i</mi><mi>j</mi></mfenced></msub>'
    assert mathml(A[i*j,0], printer = 'presentation') == \
        '<msub><mi>A</mi><mfenced close="" open=""><mrow><mi>i</mi><mo>&InvisibleTimes;</mo><mi>j</mi></mrow><mn>0</mn></mfenced></msub>'


def test_print_Vector():
    ACS = CoordSys3D('A')
    assert mathml(Cross(ACS.i, ACS.j*ACS.x*3 + ACS.k), printer='presentation') == \
        '<mrow><msub><mover><mi mathvariant="bold">i</mi><mo>^</mo></mover>'\
        '<mi mathvariant="bold">A</mi></msub><mo>&#xD7;</mo><mfenced><mrow>'\
        '<mfenced><mrow><mn>3</mn><mo>&InvisibleTimes;</mo><msub>'\
        '<mi mathvariant="bold">x</mi><mi mathvariant="bold">A</mi></msub>'\
        '</mrow></mfenced><mo>&InvisibleTimes;</mo><msub><mover>'\
        '<mi mathvariant="bold">j</mi><mo>^</mo></mover>'\
        '<mi mathvariant="bold">A</mi></msub><mo>+</mo><msub><mover>'\
        '<mi mathvariant="bold">k</mi><mo>^</mo></mover><mi mathvariant="bold">'\
        'A</mi></msub></mrow></mfenced></mrow>'
    assert mathml(Cross(ACS.i, ACS.j), printer='presentation') == \
        '<mrow><msub><mover><mi mathvariant="bold">i</mi><mo>^</mo></mover>'\
        '<mi mathvariant="bold">A</mi></msub><mo>&#xD7;</mo><msub><mover>'\
        '<mi mathvariant="bold">j</mi><mo>^</mo></mover>'\
        '<mi mathvariant="bold">A</mi></msub></mrow>'
    assert mathml(x*Cross(ACS.i, ACS.j), printer='presentation') == \
        '<mrow><mi>x</mi><mo>&InvisibleTimes;</mo><mfenced><mrow><msub><mover>'\
        '<mi mathvariant="bold">i</mi><mo>^</mo></mover>'\
        '<mi mathvariant="bold">A</mi></msub><mo>&#xD7;</mo><msub><mover>'\
        '<mi mathvariant="bold">j</mi><mo>^</mo></mover>'\
        '<mi mathvariant="bold">A</mi></msub></mrow></mfenced></mrow>'
    assert mathml(Cross(x*ACS.i, ACS.j), printer='presentation') == \
        '<mrow><mo>-</mo><mrow><msub><mover><mi mathvariant="bold">j</mi>'\
        '<mo>^</mo></mover><mi mathvariant="bold">A</mi></msub>'\
        '<mo>&#xD7;</mo><mfenced><mrow><mfenced><mi>x</mi></mfenced>'\
        '<mo>&InvisibleTimes;</mo><msub><mover><mi mathvariant="bold">i</mi>'\
        '<mo>^</mo></mover><mi mathvariant="bold">A</mi></msub></mrow>'\
        '</mfenced></mrow></mrow>'
    assert mathml(Curl(3*ACS.x*ACS.j), printer='presentation') == \
        '<mrow><mo>&#x2207;</mo><mo>&#xD7;</mo><mfenced><mrow><mfenced><mrow>'\
        '<mn>3</mn><mo>&InvisibleTimes;</mo><msub>'\
        '<mi mathvariant="bold">x</mi><mi mathvariant="bold">A</mi></msub>'\
        '</mrow></mfenced><mo>&InvisibleTimes;</mo><msub><mover>'\
        '<mi mathvariant="bold">j</mi><mo>^</mo></mover>'\
        '<mi mathvariant="bold">A</mi></msub></mrow></mfenced></mrow>'
    assert mathml(Curl(3*x*ACS.x*ACS.j), printer='presentation') == \
        '<mrow><mo>&#x2207;</mo><mo>&#xD7;</mo><mfenced><mrow><mfenced><mrow>'\
        '<mn>3</mn><mo>&InvisibleTimes;</mo><msub><mi mathvariant="bold">x'\
        '</mi><mi mathvariant="bold">A</mi></msub><mo>&InvisibleTimes;</mo>'\
        '<mi>x</mi></mrow></mfenced><mo>&InvisibleTimes;</mo><msub><mover>'\
        '<mi mathvariant="bold">j</mi><mo>^</mo></mover>'\
        '<mi mathvariant="bold">A</mi></msub></mrow></mfenced></mrow>'
    assert mathml(x*Curl(3*ACS.x*ACS.j), printer='presentation') == \
        '<mrow><mi>x</mi><mo>&InvisibleTimes;</mo><mfenced><mrow><mo>&#x2207;</mo>'\
        '<mo>&#xD7;</mo><mfenced><mrow><mfenced><mrow><mn>3</mn>'\
        '<mo>&InvisibleTimes;</mo><msub><mi mathvariant="bold">x</mi>'\
        '<mi mathvariant="bold">A</mi></msub></mrow></mfenced>'\
        '<mo>&InvisibleTimes;</mo><msub><mover><mi mathvariant="bold">j</mi>'\
        '<mo>^</mo></mover><mi mathvariant="bold">A</mi></msub></mrow>'\
        '</mfenced></mrow></mfenced></mrow>'
    assert mathml(Curl(3*x*ACS.x*ACS.j + ACS.i), printer='presentation') == \
        '<mrow><mo>&#x2207;</mo><mo>&#xD7;</mo><mfenced><mrow><msub><mover>'\
        '<mi mathvariant="bold">i</mi><mo>^</mo></mover>'\
        '<mi mathvariant="bold">A</mi></msub><mo>+</mo><mfenced><mrow>'\
        '<mn>3</mn><mo>&InvisibleTimes;</mo><msub><mi mathvariant="bold">x'\
        '</mi><mi mathvariant="bold">A</mi></msub><mo>&InvisibleTimes;</mo>'\
        '<mi>x</mi></mrow></mfenced><mo>&InvisibleTimes;</mo><msub><mover>'\
        '<mi mathvariant="bold">j</mi><mo>^</mo></mover>'\
        '<mi mathvariant="bold">A</mi></msub></mrow></mfenced></mrow>'
    assert mathml(Divergence(3*ACS.x*ACS.j), printer='presentation') == \
        '<mrow><mo>&#x2207;</mo><mo>&#xB7;</mo><mfenced><mrow><mfenced><mrow>'\
        '<mn>3</mn><mo>&InvisibleTimes;</mo><msub><mi mathvariant="bold">x'\
        '</mi><mi mathvariant="bold">A</mi></msub></mrow></mfenced>'\
        '<mo>&InvisibleTimes;</mo><msub><mover><mi mathvariant="bold">j</mi>'\
        '<mo>^</mo></mover><mi mathvariant="bold">A</mi></msub></mrow></mfenced></mrow>'
    assert mathml(x*Divergence(3*ACS.x*ACS.j), printer='presentation') == \
        '<mrow><mi>x</mi><mo>&InvisibleTimes;</mo><mfenced><mrow><mo>&#x2207;</mo>'\
        '<mo>&#xB7;</mo><mfenced><mrow><mfenced><mrow><mn>3</mn>'\
        '<mo>&InvisibleTimes;</mo><msub><mi mathvariant="bold">x</mi>'\
        '<mi mathvariant="bold">A</mi></msub></mrow></mfenced>'\
        '<mo>&InvisibleTimes;</mo><msub><mover><mi mathvariant="bold">j</mi>'\
        '<mo>^</mo></mover><mi mathvariant="bold">A</mi></msub></mrow>'\
        '</mfenced></mrow></mfenced></mrow>'
    assert mathml(Divergence(3*x*ACS.x*ACS.j + ACS.i), printer='presentation') == \
        '<mrow><mo>&#x2207;</mo><mo>&#xB7;</mo><mfenced><mrow><msub><mover>'\
        '<mi mathvariant="bold">i</mi><mo>^</mo></mover>'\
        '<mi mathvariant="bold">A</mi></msub><mo>+</mo><mfenced><mrow>'\
        '<mn>3</mn><mo>&InvisibleTimes;</mo><msub>'\
        '<mi mathvariant="bold">x</mi><mi mathvariant="bold">A</mi></msub>'\
        '<mo>&InvisibleTimes;</mo><mi>x</mi></mrow></mfenced>'\
        '<mo>&InvisibleTimes;</mo><msub><mover><mi mathvariant="bold">j</mi>'\
        '<mo>^</mo></mover><mi mathvariant="bold">A</mi></msub></mrow></mfenced></mrow>'
    assert mathml(Dot(ACS.i, ACS.j*ACS.x*3+ACS.k), printer='presentation') == \
        '<mrow><msub><mover><mi mathvariant="bold">i</mi><mo>^</mo></mover>'\
        '<mi mathvariant="bold">A</mi></msub><mo>&#xB7;</mo><mfenced><mrow>'\
        '<mfenced><mrow><mn>3</mn><mo>&InvisibleTimes;</mo><msub>'\
        '<mi mathvariant="bold">x</mi><mi mathvariant="bold">A</mi></msub>'\
        '</mrow></mfenced><mo>&InvisibleTimes;</mo><msub><mover>'\
        '<mi mathvariant="bold">j</mi><mo>^</mo></mover>'\
        '<mi mathvariant="bold">A</mi></msub><mo>+</mo><msub><mover>'\
        '<mi mathvariant="bold">k</mi><mo>^</mo></mover>'\
        '<mi mathvariant="bold">A</mi></msub></mrow></mfenced></mrow>'
    assert mathml(Dot(ACS.i, ACS.j), printer='presentation') == \
        '<mrow><msub><mover><mi mathvariant="bold">i</mi><mo>^</mo></mover>'\
        '<mi mathvariant="bold">A</mi></msub><mo>&#xB7;</mo><msub><mover>'\
        '<mi mathvariant="bold">j</mi><mo>^</mo></mover>'\
        '<mi mathvariant="bold">A</mi></msub></mrow>'
    assert mathml(Dot(x*ACS.i, ACS.j), printer='presentation') == \
        '<mrow><msub><mover><mi mathvariant="bold">j</mi><mo>^</mo></mover>'\
        '<mi mathvariant="bold">A</mi></msub><mo>&#xB7;</mo><mfenced><mrow>'\
        '<mfenced><mi>x</mi></mfenced><mo>&InvisibleTimes;</mo><msub><mover>'\
        '<mi mathvariant="bold">i</mi><mo>^</mo></mover>'\
        '<mi mathvariant="bold">A</mi></msub></mrow></mfenced></mrow>'
    assert mathml(x*Dot(ACS.i, ACS.j), printer='presentation') == \
        '<mrow><mi>x</mi><mo>&InvisibleTimes;</mo><mfenced><mrow><msub><mover>'\
        '<mi mathvariant="bold">i</mi><mo>^</mo></mover>'\
        '<mi mathvariant="bold">A</mi></msub><mo>&#xB7;</mo><msub><mover>'\
        '<mi mathvariant="bold">j</mi><mo>^</mo></mover>'\
        '<mi mathvariant="bold">A</mi></msub></mrow></mfenced></mrow>'
    assert mathml(Gradient(ACS.x), printer='presentation') == \
        '<mrow><mo>&#x2207;</mo><msub><mi mathvariant="bold">x</mi>'\
        '<mi mathvariant="bold">A</mi></msub></mrow>'
    assert mathml(Gradient(ACS.x + 3*ACS.y), printer='presentation') == \
        '<mrow><mo>&#x2207;</mo><mfenced><mrow><msub><mi mathvariant="bold">'\
        'x</mi><mi mathvariant="bold">A</mi></msub><mo>+</mo><mrow><mn>3</mn>'\
        '<mo>&InvisibleTimes;</mo><msub><mi mathvariant="bold">y</mi>'\
        '<mi mathvariant="bold">A</mi></msub></mrow></mrow></mfenced></mrow>'
    assert mathml(x*Gradient(ACS.x), printer='presentation') == \
        '<mrow><mi>x</mi><mo>&InvisibleTimes;</mo><mfenced><mrow><mo>&#x2207;</mo>'\
        '<msub><mi mathvariant="bold">x</mi><mi mathvariant="bold">A</mi>'\
        '</msub></mrow></mfenced></mrow>'
    assert mathml(Gradient(x*ACS.x), printer='presentation') == \
        '<mrow><mo>&#x2207;</mo><mfenced><mrow><msub><mi mathvariant="bold">'\
        'x</mi><mi mathvariant="bold">A</mi></msub><mo>&InvisibleTimes;</mo>'\
        '<mi>x</mi></mrow></mfenced></mrow>'
    assert mathml(Cross(ACS.x, ACS.z) + Cross(ACS.z, ACS.x), printer='presentation') == \
        '<mover><mi mathvariant="bold">0</mi><mo>^</mo></mover>'
    assert mathml(Cross(ACS.z, ACS.x), printer='presentation') == \
        '<mrow><mo>-</mo><mrow><msub><mi mathvariant="bold">x</mi>'\
        '<mi mathvariant="bold">A</mi></msub><mo>&#xD7;</mo><msub>'\
        '<mi mathvariant="bold">z</mi><mi mathvariant="bold">A</mi></msub></mrow></mrow>'
    assert mathml(Laplacian(ACS.x), printer='presentation') == \
        '<mrow><mo>&#x2206;</mo><msub><mi mathvariant="bold">x</mi>'\
        '<mi mathvariant="bold">A</mi></msub></mrow>'
    assert mathml(Laplacian(ACS.x + 3*ACS.y), printer='presentation') == \
        '<mrow><mo>&#x2206;</mo><mfenced><mrow><msub><mi mathvariant="bold">'\
        'x</mi><mi mathvariant="bold">A</mi></msub><mo>+</mo><mrow><mn>3</mn>'\
        '<mo>&InvisibleTimes;</mo><msub><mi mathvariant="bold">y</mi>'\
        '<mi mathvariant="bold">A</mi></msub></mrow></mrow></mfenced></mrow>'
    assert mathml(x*Laplacian(ACS.x), printer='presentation') == \
        '<mrow><mi>x</mi><mo>&InvisibleTimes;</mo><mfenced><mrow><mo>&#x2206;</mo>'\
        '<msub><mi mathvariant="bold">x</mi><mi mathvariant="bold">A</mi>'\
        '</msub></mrow></mfenced></mrow>'
    assert mathml(Laplacian(x*ACS.x), printer='presentation') == \
        '<mrow><mo>&#x2206;</mo><mfenced><mrow><msub><mi mathvariant="bold">'\
        'x</mi><mi mathvariant="bold">A</mi></msub><mo>&InvisibleTimes;</mo>'\
        '<mi>x</mi></mrow></mfenced></mrow>'

def test_print_elliptic_f():
    assert mathml(elliptic_f(x, y), printer = 'presentation') == \
        '<mrow><mi>&#x1d5a5;</mi><mfenced separators="|"><mi>x</mi><mi>y</mi></mfenced></mrow>'
    assert mathml(elliptic_f(x/y, y), printer = 'presentation') == \
        '<mrow><mi>&#x1d5a5;</mi><mfenced separators="|"><mrow><mfrac><mi>x</mi><mi>y</mi></mfrac></mrow><mi>y</mi></mfenced></mrow>'

def test_print_elliptic_e():
    assert mathml(elliptic_e(x), printer = 'presentation') == \
        '<mrow><mi>&#x1d5a4;</mi><mfenced separators="|"><mi>x</mi></mfenced></mrow>'
    assert mathml(elliptic_e(x, y), printer = 'presentation') == \
        '<mrow><mi>&#x1d5a4;</mi><mfenced separators="|"><mi>x</mi><mi>y</mi></mfenced></mrow>'

def test_print_elliptic_pi():
    assert mathml(elliptic_pi(x, y), printer = 'presentation') == \
        '<mrow><mi>&#x1d6f1;</mi><mfenced separators="|"><mi>x</mi><mi>y</mi></mfenced></mrow>'
    assert mathml(elliptic_pi(x, y, z), printer = 'presentation') == \
        '<mrow><mi>&#x1d6f1;</mi><mfenced separators=";|"><mi>x</mi><mi>y</mi><mi>z</mi></mfenced></mrow>'

def test_print_Ei():
    assert mathml(Ei(x), printer = 'presentation') == \
        '<mrow><mi>Ei</mi><mfenced><mi>x</mi></mfenced></mrow>'
    assert mathml(Ei(x**y), printer = 'presentation') == \
        '<mrow><mi>Ei</mi><mfenced><msup><mi>x</mi><mi>y</mi></msup></mfenced></mrow>'

def test_print_expint():
    assert mathml(expint(x, y), printer = 'presentation') == \
        '<mrow><msub><mo>E</mo><mi>x</mi></msub><mfenced><mi>y</mi></mfenced></mrow>'
    assert mathml(expint(IndexedBase(x)[1], IndexedBase(x)[2]), printer = 'presentation') == \
        '<mrow><msub><mo>E</mo><msub><mi>x</mi><mn>1</mn></msub></msub><mfenced><msub><mi>x</mi><mn>2</mn></msub></mfenced></mrow>'

def test_print_jacobi():
    assert mathml(jacobi(n, a, b, x), printer = 'presentation') == \
        '<mrow><msubsup><mo>P</mo><mi>n</mi><mfenced><mi>a</mi><mi>b</mi></mfenced></msubsup><mfenced><mi>x</mi></mfenced></mrow>'

def test_print_gegenbauer():
    assert mathml(gegenbauer(n, a, x), printer = 'presentation') == \
        '<mrow><msubsup><mo>C</mo><mi>n</mi><mfenced><mi>a</mi></mfenced></msubsup><mfenced><mi>x</mi></mfenced></mrow>'

def test_print_chebyshevt():
    assert mathml(chebyshevt(n, x), printer = 'presentation') == \
        '<mrow><msub><mo>T</mo><mi>n</mi></msub><mfenced><mi>x</mi></mfenced></mrow>'

def test_print_chebyshevu():
    assert mathml(chebyshevu(n, x), printer = 'presentation') == \
        '<mrow><msub><mo>U</mo><mi>n</mi></msub><mfenced><mi>x</mi></mfenced></mrow>'

def test_print_legendre():
    assert mathml(legendre(n, x), printer = 'presentation') == \
        '<mrow><msub><mo>P</mo><mi>n</mi></msub><mfenced><mi>x</mi></mfenced></mrow>'

def test_print_assoc_legendre():
    assert mathml(assoc_legendre(n, a, x), printer = 'presentation') == \
        '<mrow><msubsup><mo>P</mo><mi>n</mi><mfenced><mi>a</mi></mfenced></msubsup><mfenced><mi>x</mi></mfenced></mrow>'

def test_print_laguerre():
    assert mathml(laguerre(n, x), printer = 'presentation') == \
        '<mrow><msub><mo>L</mo><mi>n</mi></msub><mfenced><mi>x</mi></mfenced></mrow>'

def test_print_assoc_laguerre():
    assert mathml(assoc_laguerre(n, a, x), printer = 'presentation') == \
        '<mrow><msubsup><mo>L</mo><mi>n</mi><mfenced><mi>a</mi></mfenced></msubsup><mfenced><mi>x</mi></mfenced></mrow>'

def test_print_hermite():
    assert mathml(hermite(n, x), printer = 'presentation') == \
        '<mrow><msub><mo>H</mo><mi>n</mi></msub><mfenced><mi>x</mi></mfenced></mrow>'

def test_mathml_SingularityFunction():
    assert mathml(SingularityFunction(x, 4, 5), printer='presentation') == \
        '<msup><mfenced close="&#10217;" open="&#10216;"><mrow><mi>x</mi>' \
        '<mo>-</mo><mn>4</mn></mrow></mfenced><mn>5</mn></msup>'
    assert mathml(SingularityFunction(x, -3, 4), printer='presentation') == \
        '<msup><mfenced close="&#10217;" open="&#10216;"><mrow><mi>x</mi>' \
        '<mo>+</mo><mn>3</mn></mrow></mfenced><mn>4</mn></msup>'
    assert mathml(SingularityFunction(x, 0, 4), printer='presentation') == \
        '<msup><mfenced close="&#10217;" open="&#10216;"><mi>x</mi></mfenced>' \
        '<mn>4</mn></msup>'
    assert mathml(SingularityFunction(x, a, n), printer='presentation') == \
        '<msup><mfenced close="&#10217;" open="&#10216;"><mrow><mrow>' \
        '<mo>-</mo><mi>a</mi></mrow><mo>+</mo><mi>x</mi></mrow></mfenced>' \
        '<mi>n</mi></msup>'
    assert mathml(SingularityFunction(x, 4, -2), printer='presentation') == \
        '<msup><mfenced close="&#10217;" open="&#10216;"><mrow><mi>x</mi>' \
        '<mo>-</mo><mn>4</mn></mrow></mfenced><mn>-2</mn></msup>'
    assert mathml(SingularityFunction(x, 4, -1), printer='presentation') == \
        '<msup><mfenced close="&#10217;" open="&#10216;"><mrow><mi>x</mi>' \
        '<mo>-</mo><mn>4</mn></mrow></mfenced><mn>-1</mn></msup>'


def test_mathml_matrix_functions():
    from sympy.matrices import MatrixSymbol, Adjoint, Inverse, Transpose
    X = MatrixSymbol('X', 2, 2)
    Y = MatrixSymbol('Y', 2, 2)
    assert mathml(Adjoint(X), printer='presentation') == \
        '<msup><mi>X</mi><mo>&#x2020;</mo></msup>'
    assert mathml(Adjoint(X + Y), printer='presentation') == \
        '<msup><mfenced><mrow><mi>X</mi><mo>+</mo><mi>Y</mi></mrow></mfenced><mo>&#x2020;</mo></msup>'
    assert mathml(Adjoint(X) + Adjoint(Y), printer='presentation') == \
        '<mrow><msup><mi>X</mi><mo>&#x2020;</mo></msup><mo>+</mo><msup>' \
        '<mi>Y</mi><mo>&#x2020;</mo></msup></mrow>'
    assert mathml(Adjoint(X*Y), printer='presentation') == \
        '<msup><mfenced><mrow><mi>X</mi><mo>&InvisibleTimes;</mo>' \
        '<mi>Y</mi></mrow></mfenced><mo>&#x2020;</mo></msup>'
    assert mathml(Adjoint(Y)*Adjoint(X), printer='presentation') == \
        '<mrow><msup><mi>Y</mi><mo>&#x2020;</mo></msup><mo>&InvisibleTimes;' \
        '</mo><msup><mi>X</mi><mo>&#x2020;</mo></msup></mrow>'
    assert mathml(Adjoint(X**2), printer='presentation') == \
        '<msup><mfenced><msup><mi>X</mi><mn>2</mn></msup></mfenced><mo>&#x2020;</mo></msup>'
    assert mathml(Adjoint(X)**2, printer='presentation') == \
        '<msup><mfenced><msup><mi>X</mi><mo>&#x2020;</mo></msup></mfenced><mn>2</mn></msup>'
    assert mathml(Adjoint(Inverse(X)), printer='presentation') == \
        '<msup><mfenced><msup><mi>X</mi><mn>-1</mn></msup></mfenced><mo>&#x2020;</mo></msup>'
    assert mathml(Inverse(Adjoint(X)), printer='presentation') == \
        '<msup><mfenced><msup><mi>X</mi><mo>&#x2020;</mo></msup></mfenced><mn>-1</mn></msup>'
    assert mathml(Adjoint(Transpose(X)), printer='presentation') == \
        '<msup><mfenced><msup><mi>X</mi><mo>T</mo></msup></mfenced><mo>&#x2020;</mo></msup>'
    assert mathml(Transpose(Adjoint(X)), printer='presentation') ==  \
        '<msup><mfenced><msup><mi>X</mi><mo>&#x2020;</mo></msup></mfenced><mo>T</mo></msup>'
    assert mathml(Transpose(Adjoint(X) + Y), printer='presentation') ==  \
        '<msup><mfenced><mrow><msup><mi>X</mi><mo>&#x2020;</mo></msup>' \
        '<mo>+</mo><mi>Y</mi></mrow></mfenced><mo>T</mo></msup>'
    assert mathml(Transpose(X), printer='presentation') == \
        '<msup><mi>X</mi><mo>T</mo></msup>'
    assert mathml(Transpose(X + Y), printer='presentation') == \
        '<msup><mfenced><mrow><mi>X</mi><mo>+</mo><mi>Y</mi></mrow></mfenced><mo>T</mo></msup>'


def test_mathml_special_matrices():
    from sympy.matrices import Identity, ZeroMatrix, OneMatrix
    assert mathml(Identity(4), printer='presentation') == '<mi>&#x1D540;</mi>'
    assert mathml(ZeroMatrix(2, 2), printer='presentation') == '<mn>&#x1D7D8</mn>'
    assert mathml(OneMatrix(2, 2), printer='presentation') == '<mn>&#x1D7D9</mn>'<|MERGE_RESOLUTION|>--- conflicted
+++ resolved
@@ -4,14 +4,9 @@
     S, MatrixSymbol, Function, Derivative, log, true, false, Range, Min, Max, \
     Lambda, IndexedBase, symbols, zoo, elliptic_f, elliptic_e, elliptic_pi, Ei, \
     expint, jacobi, gegenbauer, chebyshevt, chebyshevu, legendre, assoc_legendre, \
-<<<<<<< HEAD
     laguerre, assoc_laguerre, hermite, euler, stieltjes, mathieuc, mathieus, \
-    mathieucprime, mathieusprime
-=======
-    laguerre, assoc_laguerre, hermite, TribonacciConstant, Contains, \
-    LambertW, cot, coth, acot, acoth, csc, acsc, csch, acsch, sec, asec, sech, \
-    asech
->>>>>>> 32e6de8b
+    mathieucprime, mathieusprime, TribonacciConstant, Contains, LambertW, \
+    cot, coth, acot, acoth, csc, acsc, csch, acsch, sec, asec, sech, asech
 
 from sympy import elliptic_k, totient, reduced_totient, primenu, primeomega, \
     fresnelc, fresnels, Heaviside
