"""
This module mainly implements special orthogonal polynomials.

See also functions.combinatorial.numbers which contains some
combinatorial polynomials.

"""

from sympy.core.basic import S, C
from sympy.core import Rational
from sympy.core.function import Function
<<<<<<< HEAD

from sympy.polys.orthopolys import (
    chebyshevt_poly,
    chebyshevu_poly,
    laguerre_poly,
    hermite_poly,
    legendre_poly,
)
=======
from sympy.utilities.memoization import recurrence_memo, assoc_recurrence_memo
from sympy.functions.combinatorial.factorials import factorial
>>>>>>> 2a366eaf

_x = C.Symbol('x', dummy=True)

class PolynomialSequence(Function):
    """Polynomial sequence with one index and n >= 0. """

    nargs = 2

    @classmethod
    def eval(cls, n, x):
        if n.is_integer and n >= 0:
            return cls._ortho_poly(int(n), _x).subs(_x, x)
        if n.is_negative:
            raise ValueError("%s index must be nonnegative integer (got %r)" % (cls, n))

#----------------------------------------------------------------------------
# Chebyshev polynomials of first and second kind
#

class chebyshevt(PolynomialSequence):
    """
    chebyshevt(n, x) gives the nth Chebyshev polynomial (of the first
    kind) of x, T_n(x)

    The Chebyshev polynomials of the first kind are orthogonal on
    [-1, 1] with respect to the weight 1/sqrt(1-x**2).

    Examples
    ========
        >>> from sympy import chebyshevt
        >>> from sympy.abc import x
        >>> chebyshevt(0, x)
        1
        >>> chebyshevt(1, x)
        x
        >>> chebyshevt(2, x)
        -1 + 2*x**2

    References
    ==========
    * http://en.wikipedia.org/wiki/Chebyshev_polynomial
    """

    """
    Chebyshev polynomial of the first kind, T_n(x)
    """

    _ortho_poly = staticmethod(chebyshevt_poly)

class chebyshevu(PolynomialSequence):
    """
    chebyshevu(n, x) gives the nth Chebyshev polynomial of the second
    kind of x, U_n(x)

    The Chebyshev polynomials of the second kind are orthogonal on
    [-1, 1] with respect to the weight sqrt(1-x**2).

    Examples
    ========
        >>> from sympy import chebyshevu
        >>> from sympy.abc import x
        >>> chebyshevu(0, x)
        1
        >>> chebyshevu(1, x)
        2*x
        >>> chebyshevu(2, x)
        -1 + 4*x**2

    """

    _ortho_poly = staticmethod(chebyshevu_poly)

class chebyshevt_root(Function):
    """
    chebyshev_root(n, k) returns the kth root (indexed from zero) of
    the nth Chebyshev polynomial of the first kind; that is, if
    0 <= k < n, chebyshevt(n, chebyshevt_root(n, k)) == 0.

    Examples
    ========

    >>> from sympy import chebyshevt, chebyshevt_root
    >>> chebyshevt_root(3, 2)
    -3**(1/2)/2
    >>> chebyshevt(3, chebyshevt_root(3, 2))
    0

    """

    nargs = 2

    @classmethod
    def eval(cls, n, k):
        if not 0 <= k < n:
            raise ValueError("must have 0 <= k < n")
        return C.cos(S.Pi*(2*k+1)/(2*n))

class chebyshevu_root(Function):
    """
    chebyshevu_root(n, k) returns the kth root (indexed from zero) of the
    nth Chebyshev polynomial of the second kind; that is, if 0 <= k < n,
    chebyshevu(n, chebyshevu_root(n, k)) == 0.

    Examples
    ========

        >>> from sympy import chebyshevu, chebyshevu_root
        >>> chebyshevu_root(3, 2)
        -2**(1/2)/2
        >>> chebyshevu(3, chebyshevu_root(3, 2))
        0

    """

    nargs = 2

    @classmethod
    def eval(cls, n, k):
        if not 0 <= k < n:
            raise ValueError("must have 0 <= k < n")
        return C.cos(S.Pi*(k+1)/(n+1))

#----------------------------------------------------------------------------
# Legendre polynomials  and  Associated Legendre polynomials
#

class legendre(PolynomialSequence):
    """
    legendre(n, x) gives the nth Legendre polynomial of x, P_n(x)

    The Legendre polynomials are orthogonal on [-1, 1] with respect to
    the constant weight 1. They satisfy P_n(1) = 1 for all n; further,
    P_n is odd for odd n and even for even n

    Examples
    ========
        >>> from sympy import legendre
        >>> from sympy.abc import x
        >>> legendre(0, x)
        1
        >>> legendre(1, x)
        x
        >>> legendre(2, x)
        -1/2 + 3*x**2/2

    References
    ==========
    * http://en.wikipedia.org/wiki/Legendre_polynomial
    """

    _ortho_poly = staticmethod(legendre_poly)

class assoc_legendre(Function):
    """
    assoc_legendre(n,m, x) gives P_nm(x), where n and m are the degree
    and order or an expression which is related to the nth order
    Legendre polynomial, P_n(x) in the following manner:

        P_nm(x) = (-1)**m * (1 - x**2)**(m/2) * diff(P_n(x), x, m)

    Associated Legendre polynomial are orthogonal on [-1, 1] with:

    - weight = 1            for the same m, and different n.
    - weight = 1/(1-x**2)   for the same n, and different m.

    Examples
    ========
        >>> from sympy import assoc_legendre
        >>> from sympy.abc import x
        >>> assoc_legendre(0,0, x)
        1
        >>> assoc_legendre(1,0, x)
        x
        >>> assoc_legendre(1,1, x)
        -(1 - x**2)**(1/2)

    References
    ==========
    * http://en.wikipedia.org/wiki/Associated_Legendre_polynomials
    """

<<<<<<< HEAD
    nargs = 3
=======
    @staticmethod
    @assoc_recurrence_memo(legendre.calc)
    def _calc2(n, m, prev):
        P=prev

        # this is explicit (not recurrence) formula
        #
        # the result is pretty and we still benefit from memoization
        Pnm = (-1)**m * (1-_x**2)**Rational(m,2) * P[n][0].diff(_x, m)
        return Pnm


        # this is reccurence formula, but the cost to keep it pretty (simplify)
        # is too high
        Pnm = (n-(m-1))*_x*P[n][m-1] - (n+(m-1))*P[n-1][m-1]

        # hack to simplify the expression
        # FIXME something more lightweight?
        from sympy.simplify import simplify
>>>>>>> 2a366eaf

    @classmethod
    def calc(cls, n, m):
        P = legendre_poly(n, _x, polys=True).diff((_x, m))
        return (-1)**m * (1 - _x**2)**Rational(m, 2) * P.as_basic()

    @classmethod
    def eval(cls, n, m, x):
        if n.is_integer and n >= 0 and m.is_integer and abs(m) <= n:
            assoc = cls.calc(int(n), abs(int(m)))

            if m < 0:
                assoc *= (-1)**(-m) * (C.Factorial(n + m)/C.Factorial(n - m))

            return assoc.subs(_x, x)

        if n.is_negative:
            raise ValueError("%s : 1st index must be nonnegative integer (got %r)" % (cls, n))

        if abs(m) > n:
            raise ValueError("%s : abs('2nd index') must be <= '1st index' (got %r, %r)" % (cls, n, m))

#----------------------------------------------------------------------------
# Hermite polynomials
#

class hermite(PolynomialSequence):
    """
    hermite(n, x) gives the nth Hermite polynomial in x, H_n(x)

    The Hermite polynomials are orthogonal on (-oo, oo) with respect to
    the weight exp(-x**2/2).

    Examples
    ========
        >>> from sympy import hermite
        >>> from sympy.abc import x
        >>> hermite(0, x)
        1
        >>> hermite(1, x)
        2*x
        >>> hermite(2, x)
        -2 + 4*x**2

    References
    ==========
    * http://mathworld.wolfram.com/HermitePolynomial.html
    """
<<<<<<< HEAD

    _ortho_poly = staticmethod(hermite_poly)
=======
    @staticmethod
    @recurrence_memo([S.One, 2*_x])
    def calc(n, prev):
        return (2*_x*prev[n-1]-2*(n-1)*prev[n-2]).expand()

def laguerre_l(n, alpha, x):
    """
    Returns the generalized Laguerre polynomial.

    n     ... 0, 1, 2, 3, ...
    alpha ... any symbol (alpha=0 gives regular Laguerre polynomials)

    Examples::

    >>> from sympy import laguerre_l, var
    >>> var("alpha, x")
    (alpha, x)
    >>> laguerre_l(0, alpha, x)
    1
    >>> laguerre_l(1, alpha, x)
    1 + alpha - x
    >>> laguerre_l(2, alpha, x)
    (1 + alpha)*(2 + alpha)/2 - x*(2 + alpha) + x**2/2

    If you set alpha=0, you get regular Laguerre polynomials::

    >>> laguerre_l(1, 0, x)
    1 - x
    >>> laguerre_l(2, 0, x)
    1 - 2*x + x**2/2
    >>> laguerre_l(3, 0, x)
    1 - 3*x + 3*x**2/2 - x**3/6
    >>> laguerre_l(4, 0, x)
    1 - 4*x + 3*x**2 - 2*x**3/3 + x**4/24

    """
    n, alpha, x = S(n), S(alpha), S(x)
    r = 0
    for m in range(n+1):
        c = 1
        for i in range(m+1, n+1):
            c *= alpha+i
        r += (-1)**m * c * x**m/(factorial(m)*factorial(n-m))
    return r
>>>>>>> 2a366eaf
<|MERGE_RESOLUTION|>--- conflicted
+++ resolved
@@ -9,7 +9,9 @@
 from sympy.core.basic import S, C
 from sympy.core import Rational
 from sympy.core.function import Function
-<<<<<<< HEAD
+
+from sympy.functions.combinatorial.factorials import factorial
+
 
 from sympy.polys.orthopolys import (
     chebyshevt_poly,
@@ -18,10 +20,6 @@
     hermite_poly,
     legendre_poly,
 )
-=======
-from sympy.utilities.memoization import recurrence_memo, assoc_recurrence_memo
-from sympy.functions.combinatorial.factorials import factorial
->>>>>>> 2a366eaf
 
 _x = C.Symbol('x', dummy=True)
 
@@ -203,29 +201,7 @@
     * http://en.wikipedia.org/wiki/Associated_Legendre_polynomials
     """
 
-<<<<<<< HEAD
     nargs = 3
-=======
-    @staticmethod
-    @assoc_recurrence_memo(legendre.calc)
-    def _calc2(n, m, prev):
-        P=prev
-
-        # this is explicit (not recurrence) formula
-        #
-        # the result is pretty and we still benefit from memoization
-        Pnm = (-1)**m * (1-_x**2)**Rational(m,2) * P[n][0].diff(_x, m)
-        return Pnm
-
-
-        # this is reccurence formula, but the cost to keep it pretty (simplify)
-        # is too high
-        Pnm = (n-(m-1))*_x*P[n][m-1] - (n+(m-1))*P[n-1][m-1]
-
-        # hack to simplify the expression
-        # FIXME something more lightweight?
-        from sympy.simplify import simplify
->>>>>>> 2a366eaf
 
     @classmethod
     def calc(cls, n, m):
@@ -274,14 +250,12 @@
     ==========
     * http://mathworld.wolfram.com/HermitePolynomial.html
     """
-<<<<<<< HEAD
 
     _ortho_poly = staticmethod(hermite_poly)
-=======
-    @staticmethod
-    @recurrence_memo([S.One, 2*_x])
-    def calc(n, prev):
-        return (2*_x*prev[n-1]-2*(n-1)*prev[n-2]).expand()
+
+#----------------------------------------------------------------------------
+# Laguerre polynomials
+#
 
 def laguerre_l(n, alpha, x):
     """
@@ -321,5 +295,4 @@
         for i in range(m+1, n+1):
             c *= alpha+i
         r += (-1)**m * c * x**m/(factorial(m)*factorial(n-m))
-    return r
->>>>>>> 2a366eaf
+    return r