from sympy import Order, S, log, limit, lcm_list, pi, Abs
from sympy.core.basic import Basic
from sympy.core import Add, Mul, Pow
from sympy.logic.boolalg import And
from sympy.core.expr import AtomicExpr, Expr
from sympy.core.numbers import _sympifyit, oo
from sympy.core.sympify import _sympify
from sympy.sets.sets import (Interval, Intersection, FiniteSet, Union,
                             Complement, EmptySet)
from sympy.functions.elementary.miscellaneous import Min, Max
from sympy.utilities import filldedent


def continuous_domain(f, symbol, domain):
    """
    Returns the intervals in the given domain for which the function
    is continuous.
    This method is limited by the ability to determine the various
    singularities and discontinuities of the given function.

    Examples
    ========

    >>> from sympy import Symbol, S, tan, log, pi, sqrt
    >>> from sympy.sets import Interval
    >>> from sympy.calculus.util import continuous_domain
    >>> x = Symbol('x')
    >>> continuous_domain(1/x, x, S.Reals)
    Union(Interval.open(-oo, 0), Interval.open(0, oo))
    >>> continuous_domain(tan(x), x, Interval(0, pi))
    Union(Interval.Ropen(0, pi/2), Interval.Lopen(pi/2, pi))
    >>> continuous_domain(sqrt(x - 2), x, Interval(-5, 5))
    Interval(2, 5)
    >>> continuous_domain(log(2*x - 1), x, S.Reals)
    Interval.open(1/2, oo)

    """
    from sympy.solvers.inequalities import solve_univariate_inequality
    from sympy.solvers.solveset import solveset, _has_rational_power

    if domain.is_subset(S.Reals):
        constrained_interval = domain
        for atom in f.atoms(Pow):
            predicate, denom = _has_rational_power(atom, symbol)
            constraint = S.EmptySet
            if predicate and denom == 2:
                constraint = solve_univariate_inequality(atom.base >= 0,
                                                         symbol).as_set()
                constrained_interval = Intersection(constraint,
                                                    constrained_interval)

        for atom in f.atoms(log):
            constraint = solve_univariate_inequality(atom.args[0] > 0,
                                                     symbol).as_set()
            constrained_interval = Intersection(constraint,
                                                constrained_interval)

        domain = constrained_interval

    try:
        sings = S.EmptySet
        if f.has(Abs):
            sings = solveset(1/f, symbol, domain)
        else:
            for atom in f.atoms(Pow):
                predicate, denom = _has_rational_power(atom, symbol)
                if predicate and denom == 2:
                    sings = solveset(1/f, symbol, domain)
                    break
            else:
                sings = Intersection(solveset(1/f, symbol), domain)

    except BaseException:
        raise NotImplementedError(
            "Methods for determining the continuous domains"
            " of this function have not been developed.")

    return domain - sings


def function_range(f, symbol, domain):
    """
    Finds the range of a function in a given domain.
    This method is limited by the ability to determine the singularities and
    determine limits.

    Examples
    ========

    >>> from sympy import Symbol, S, exp, log, pi, sqrt, sin, tan
    >>> from sympy.sets import Interval
    >>> from sympy.calculus.util import function_range
    >>> x = Symbol('x')
    >>> function_range(sin(x), x, Interval(0, 2*pi))
    Interval(-1, 1)
    >>> function_range(tan(x), x, Interval(-pi/2, pi/2))
    Interval(-oo, oo)
    >>> function_range(1/x, x, S.Reals)
    Interval(-oo, oo)
    >>> function_range(exp(x), x, S.Reals)
    Interval.open(0, oo)
    >>> function_range(log(x), x, S.Reals)
    Interval(-oo, oo)
    >>> function_range(sqrt(x), x , Interval(-5, 9))
    Interval(0, 3)

    """
    from sympy.solvers.solveset import solveset

    vals = S.EmptySet
    period = periodicity(f, symbol)
    if not any(period is i for i in (None, S.Zero)):
        inf = domain.inf
        inf_period = S.Zero if inf.is_infinite else inf
        sup_period = inf_period + period
        periodic_interval = Interval(inf_period, sup_period)
        domain = domain.intersect(periodic_interval)

    intervals = continuous_domain(f, symbol, domain)
    range_int = S.EmptySet
    if isinstance(intervals, Interval):
        interval_iter = (intervals,)

    else:
        interval_iter = intervals.args

    for interval in interval_iter:
        critical_points = S.EmptySet
        critical_values = S.EmptySet
        bounds = ((interval.left_open, interval.inf, '+'),
                  (interval.right_open, interval.sup, '-'))

        for is_open, limit_point, direction in bounds:
            if is_open:
                critical_values += FiniteSet(limit(f, symbol, limit_point, direction))
                vals += critical_values

            else:
                vals += FiniteSet(f.subs(symbol, limit_point))

        critical_points += solveset(f.diff(symbol), symbol, domain)

        for critical_point in critical_points:
            vals += FiniteSet(f.subs(symbol, critical_point))

        left_open, right_open = False, False

        if critical_values is not S.EmptySet:
            if critical_values.inf == vals.inf:
                left_open = True

            if critical_values.sup == vals.sup:
                right_open = True

        range_int += Interval(vals.inf, vals.sup, left_open, right_open)

    return range_int


def not_empty_in(finset_intersection, *syms):
    """ Finds the domain of the functions in `finite_set` in which the
    `finite_set` is not-empty

    Parameters
    ==========

    finset_intersection: The unevaluated intersection of FiniteSet containing
                        real-valued functions with Union of Sets
    syms: Tuple of symbols
            Symbol for which domain is to be found

    Raises
    ======

    NotImplementedError
        The algorithms to find the non-emptiness of the given FiniteSet are
        not yet implemented.
    ValueError
        The input is not valid.
    RuntimeError
        It is a bug, please report it to the github issue tracker
        (https://github.com/sympy/sympy/issues).

    Examples
    ========

    >>> from sympy import FiniteSet, Interval, not_empty_in, oo
    >>> from sympy.abc import x
    >>> not_empty_in(FiniteSet(x/2).intersect(Interval(0, 1)), x)
    Interval(0, 2)
    >>> not_empty_in(FiniteSet(x, x**2).intersect(Interval(1, 2)), x)
    Union(Interval(-sqrt(2), -1), Interval(1, 2))
    >>> not_empty_in(FiniteSet(x**2/(x + 2)).intersect(Interval(1, oo)), x)
    Union(Interval.Lopen(-2, -1), Interval(2, oo))
    """

    # TODO: handle piecewise defined functions
    # TODO: handle transcendental functions
    # TODO: handle multivariate functions
    if len(syms) == 0:
        raise ValueError("One or more symbols must be given in syms.")

    if finset_intersection.is_EmptySet:
        return EmptySet()

    if isinstance(finset_intersection, Union):
        elm_in_sets = finset_intersection.args[0]
        return Union(not_empty_in(finset_intersection.args[1], *syms),
                     elm_in_sets)

    if isinstance(finset_intersection, FiniteSet):
        finite_set = finset_intersection
        _sets = S.Reals
    else:
        finite_set = finset_intersection.args[1]
        _sets = finset_intersection.args[0]

    if not isinstance(finite_set, FiniteSet):
        raise ValueError('A FiniteSet must be given, not %s: %s' %
                         (type(finite_set), finite_set))

    if len(syms) == 1:
        symb = syms[0]
    else:
        raise NotImplementedError('more than one variables %s not handled' %
                                  (syms,))

    def elm_domain(expr, intrvl):
        """ Finds the domain of an expression in any given interval """
        from sympy.solvers.solveset import solveset

        _start = intrvl.start
        _end = intrvl.end
        _singularities = solveset(expr.as_numer_denom()[1], symb,
                                  domain=S.Reals)

        if intrvl.right_open:
            if _end is S.Infinity:
                _domain1 = S.Reals
            else:
                _domain1 = solveset(expr < _end, symb, domain=S.Reals)
        else:
            _domain1 = solveset(expr <= _end, symb, domain=S.Reals)

        if intrvl.left_open:
            if _start is S.NegativeInfinity:
                _domain2 = S.Reals
            else:
                _domain2 = solveset(expr > _start, symb, domain=S.Reals)
        else:
            _domain2 = solveset(expr >= _start, symb, domain=S.Reals)

        # domain in the interval
        expr_with_sing = Intersection(_domain1, _domain2)
        expr_domain = Complement(expr_with_sing, _singularities)
        return expr_domain

    if isinstance(_sets, Interval):
        return Union(*[elm_domain(element, _sets) for element in finite_set])

    if isinstance(_sets, Union):
        _domain = S.EmptySet
        for intrvl in _sets.args:
            _domain_element = Union(*[elm_domain(element, intrvl)
                                      for element in finite_set])
            _domain = Union(_domain, _domain_element)
        return _domain


def periodicity(f, symbol, check=False):
    """
    Tests the given function for periodicity in the given symbol.

    Parameters
    ==========

    f : Expr.
        The concerned function.
    symbol : Symbol
        The variable for which the period is to be determined.
    check : Boolean
        The flag to verify whether the value being returned is a period or not.

    Returns
    =======

    period
        The period of the function is returned.
        `None` is returned when the function is aperiodic or has a complex period.
        The value of `0` is returned as the period of a constant function.

    Raises
    ======

    NotImplementedError
        The value of the period computed cannot be verified.


    Notes
    =====

    Currently, we do not support functions with a complex period.
    The period of functions having complex periodic values such
    as `exp`, `sinh` is evaluated to `None`.

    The value returned might not be the "fundamental" period of the given
    function i.e. it may not be the smallest periodic value of the function.

    The verification of the period through the `check` flag is not reliable
    due to internal simplification of the given expression. Hence, it is set
    to `False` by default.

    Examples
    ========
    >>> from sympy import Symbol, sin, cos, tan, exp
    >>> from sympy.calculus.util import periodicity
    >>> x = Symbol('x')
    >>> f = sin(x) + sin(2*x) + sin(3*x)
    >>> periodicity(f, x)
    2*pi
    >>> periodicity(sin(x)*cos(x), x)
    pi
    >>> periodicity(exp(tan(2*x) - 1), x)
    pi/2
    >>> periodicity(sin(4*x)**cos(2*x), x)
    pi
    >>> periodicity(exp(x), x)

    """
    from sympy import simplify, lcm_list
    from sympy.functions.elementary.complexes import Abs
    from sympy.functions.elementary.trigonometric import (
        TrigonometricFunction, sin, cos, csc, sec)
    from sympy.solvers.decompogen import decompogen
<<<<<<< HEAD
    from sympy.core import Mod
    from sympy.polys.polytools import degree
    from sympy.core.function import diff
=======
    from sympy.core.relational import Relational

    def _check(orig_f, period):
        '''Return the checked period or raise an error.'''
        new_f = orig_f.subs(symbol, symbol + period)
        if new_f.equals(orig_f):
            return period
        else:
            raise NotImplementedError(filldedent('''
                The period of the given function cannot be verified.
                When `%s` was replaced with `%s + %s` in `%s`, the result
                was `%s` which was not recognized as being the same as
                the original function.
                So either the period was wrong or the two forms were
                not recognized as being equal.
                Set check=False to obtain the value.''' %
                (symbol, symbol, period, orig_f, new_f)))
>>>>>>> 3d98381d

    orig_f = f
    f = simplify(orig_f)
    period = None

    if symbol not in f.free_symbols:
        return S.Zero

    if isinstance(f, Relational):
        f = f.lhs - f.rhs

    if isinstance(f, TrigonometricFunction):
        try:
            period = f.period(symbol)
        except NotImplementedError:
            pass

    if isinstance(f, Abs):
        arg = f.args[0]
        if isinstance(arg, (sec, csc, cos)):
            # all but tan and cot might have a
            # a period that is half as large
            # so recast as sin
            arg = sin(arg.args[0])
        period = periodicity(arg, symbol)
        if period is not None and isinstance(arg, sin):
            # the argument of Abs was a trigonometric other than
            # cot or tan; test to see if the half-period
            # is valid. Abs(arg) has behaviour equivalent to
            # orig_f, so use that for test:
            orig_f = Abs(arg)
            try:
                return _check(orig_f, period/2)
            except NotImplementedError as err:
                if check:
                    raise NotImplementedError(err)
            # else let new orig_f and period be
            # checked below

    if f.is_Pow:
        base, expo = f.args
        base_has_sym = base.has(symbol)
        expo_has_sym = expo.has(symbol)

        if base_has_sym and not expo_has_sym:
            period = periodicity(base, symbol)

        elif expo_has_sym and not base_has_sym:
            period = periodicity(expo, symbol)

        else:
            period = _periodicity(f.args, symbol)

    elif f.is_Mul:
        coeff, g = f.as_independent(symbol, as_Add=False)
        if isinstance(g, TrigonometricFunction) or coeff is not S.One:
            period = periodicity(g, symbol)

        else:
            period = _periodicity(g.args, symbol)

    elif f.is_Add:
        k, g = f.as_independent(symbol)
        if k is not S.Zero:
            return periodicity(g, symbol)

        period = _periodicity(g.args, symbol)

    elif isinstance(f, Mod):
        a, n = f.args

        if a == symbol:
            period = n
        elif isinstance(a, TrigonometricFunction):
            period = periodicity(a, symbol)
        #check if 'f' is linear in 'symbol'
        elif degree(a, symbol) == 1 and symbol not in n.free_symbols:
            period = Abs(n / a.diff(symbol))

    elif period is None:
        from sympy.solvers.decompogen import compogen
        g_s = decompogen(f, symbol)
        num_of_gs = len(g_s)
        if num_of_gs > 1:
            for index, g in enumerate(reversed(g_s)):
                start_index = num_of_gs - 1 - index
                g = compogen(g_s[start_index:], symbol)
                if g != orig_f and g != f: # Fix for issue 12620
                    period = periodicity(g, symbol)
                    if period is not None:
                        break

    if period is not None:
        if check:
            return _check(orig_f, period)
        return period

    return None


def _periodicity(args, symbol):
    """Helper for periodicity to find the period of a list of simpler
    functions. It uses the `lcim` method to find the least common period of
    all the functions.
    """
    periods = []
    for f in args:
        period = periodicity(f, symbol)
        if period is None:
            return None

        if period is not S.Zero:
            periods.append(period)

    if len(periods) > 1:
        return lcim(periods)

    return periods[0]


def lcim(numbers):
    """Returns the least common integral multiple of a list of numbers.

    The numbers can be rational or irrational or a mixture of both.
    `None` is returned for incommensurable numbers.

    Examples
    ========
    >>> from sympy import S, pi
    >>> from sympy.calculus.util import lcim
    >>> lcim([S(1)/2, S(3)/4, S(5)/6])
    15/2
    >>> lcim([2*pi, 3*pi, pi, pi/2])
    6*pi
    >>> lcim([S(1), 2*pi])
    """
    result = None
    if all(num.is_irrational for num in numbers):
        factorized_nums = list(map(lambda num: num.factor(), numbers))
        factors_num = list(
            map(lambda num: num.as_coeff_Mul(),
                factorized_nums))
        term = factors_num[0][1]
        if all(factor == term for coeff, factor in factors_num):
            common_term = term
            coeffs = [coeff for coeff, factor in factors_num]
            result = lcm_list(coeffs) * common_term

    elif all(num.is_rational for num in numbers):
        result = lcm_list(numbers)

    else:
        pass

    return result


class AccumulationBounds(AtomicExpr):
    r"""
    # Note AccumulationBounds has an alias: AccumBounds

    AccumulationBounds represent an interval `[a, b]`, which is always closed
    at the ends. Here `a` and `b` can be any value from extended real numbers.

    The intended meaning of AccummulationBounds is to give an approximate
    location of the accumulation points of a real function at a limit point.

    Let `a` and `b` be reals such that a <= b.

    `\langle a, b\rangle = \{x \in \mathbb{R} \mid a \le x \le b\}`

    `\langle -\infty, b\rangle = \{x \in \mathbb{R} \mid x \le b\} \cup \{-\infty, \infty\}`

    `\langle a, \infty \rangle = \{x \in \mathbb{R} \mid a \le x\} \cup \{-\infty, \infty\}`

    `\langle -\infty, \infty \rangle = \mathbb{R} \cup \{-\infty, \infty\}`

    `oo` and `-oo` are added to the second and third definition respectively,
    since if either `-oo` or `oo` is an argument, then the other one should
    be included (though not as an end point). This is forced, since we have,
    for example, `1/AccumBounds(0, 1) = AccumBounds(1, oo)`, and the limit at
    `0` is not one-sided. As x tends to `0-`, then `1/x -> -oo`, so `-oo`
    should be interpreted as belonging to `AccumBounds(1, oo)` though it need
    not appear explicitly.

    In many cases it suffices to know that the limit set is bounded.
    However, in some other cases more exact information could be useful.
    For example, all accumulation values of cos(x) + 1 are non-negative.
    (AccumBounds(-1, 1) + 1 = AccumBounds(0, 2))

    A AccumulationBounds object is defined to be real AccumulationBounds,
    if its end points are finite reals.

    Let `X`, `Y` be real AccumulationBounds, then their sum, difference,
    product are defined to be the following sets:

    `X + Y = \{ x+y \mid x \in X \cap y \in Y\}`

    `X - Y = \{ x-y \mid x \in X \cap y \in Y\}`

    `X * Y = \{ x*y \mid x \in X \cap y \in Y\}`

    There is, however, no consensus on Interval division.

    `X / Y = \{ z \mid \exists x \in X, y \in Y \mid y \neq 0, z = x/y\}`

    Note: According to this definition the quotient of two AccumulationBounds
    may not be a AccumulationBounds object but rather a union of
    AccumulationBounds.

    Note
    ====

    The main focus in the interval arithmetic is on the simplest way to
    calculate upper and lower endpoints for the range of values of a
    function in one or more variables. These barriers are not necessarily
    the supremum or infimum, since the precise calculation of those values
    can be difficult or impossible.

    Examples
    ========

    >>> from sympy import AccumBounds, sin, exp, log, pi, E, S, oo
    >>> from sympy.abc import x

    >>> AccumBounds(0, 1) + AccumBounds(1, 2)
    <1, 3>

    >>> AccumBounds(0, 1) - AccumBounds(0, 2)
    <-2, 1>

    >>> AccumBounds(-2, 3)*AccumBounds(-1, 1)
    <-3, 3>

    >>> AccumBounds(1, 2)*AccumBounds(3, 5)
    <3, 10>

    The exponentiation of AccumulationBounds is defined
    as follows:

    If 0 does not belong to `X` or `n > 0` then

    `X^n = \{ x^n \mid x \in X\}`

    otherwise

    `X^n = \{ x^n \mid x \neq 0, x \in X\} \cup \{-\infty, \infty\}`

    Here for fractional `n`, the part of `X` resulting in a complex
    AccumulationBounds object is neglected.

    >>> AccumBounds(-1, 4)**(S(1)/2)
    <0, 2>

    >>> AccumBounds(1, 2)**2
    <1, 4>

    >>> AccumBounds(-1, oo)**(-1)
    <-oo, oo>

    Note: `<a, b>^2` is not same as `<a, b>*<a, b>`

    >>> AccumBounds(-1, 1)**2
    <0, 1>

    >>> AccumBounds(1, 3) < 4
    True

    >>> AccumBounds(1, 3) < -1
    False

    Some elementary functions can also take AccumulationBounds as input.
    A function `f` evaluated for some real AccumulationBounds `<a, b>`
    is defined as `f(\langle a, b\rangle) = \{ f(x) \mid a \le x \le b \}`

    >>> sin(AccumBounds(pi/6, pi/3))
    <1/2, sqrt(3)/2>

    >>> exp(AccumBounds(0, 1))
    <1, E>

    >>> log(AccumBounds(1, E))
    <0, 1>

    Some symbol in an expression can be substituted for a AccumulationBounds
    object. But it doesn't necessarily evaluate the AccumulationBounds for
    that expression.

    Same expression can be evaluated to different values depending upon
    the form it is used for substituion. For example:

    >>> (x**2 + 2*x + 1).subs(x, AccumBounds(-1, 1))
    <-1, 4>

    >>> ((x + 1)**2).subs(x, AccumBounds(-1, 1))
    <0, 4>

    References
    ==========

    .. [1] https://en.wikipedia.org/wiki/Interval_arithmetic

    .. [2] http://fab.cba.mit.edu/classes/S62.12/docs/Hickey_interval.pdf

    Notes
    =====

    Do not use ``AccumulationBounds`` for floating point interval arithmetic
    calculations, use ``mpmath.iv`` instead.
    """

    is_real = True

    def __new__(cls, min, max):

        min = _sympify(min)
        max = _sympify(max)

        inftys = [S.Infinity, S.NegativeInfinity]
        # Only allow real intervals (use symbols with 'is_real=True').
        if not (min.is_real or min in inftys) \
           or not (max.is_real or max in inftys):
            raise ValueError("Only real AccumulationBounds are supported")

        # Make sure that the created AccumBounds object will be valid.
        if max.is_comparable and min.is_comparable:
            if max < min:
                raise ValueError(
                    "Lower limit should be smaller than upper limit")

        if max == min:
            return max

        return Basic.__new__(cls, min, max)

    # setting the operation priority
    _op_priority = 11.0

    @property
    def min(self):
        """
        Returns the minimum possible value attained by AccumulationBounds
        object.

        Examples
        ========

        >>> from sympy import AccumBounds
        >>> AccumBounds(1, 3).min
        1

        """
        return self.args[0]

    @property
    def max(self):
        """
        Returns the maximum possible value attained by AccumulationBounds
        object.

        Examples
        ========

        >>> from sympy import AccumBounds
        >>> AccumBounds(1, 3).max
        3

        """
        return self.args[1]

    @property
    def delta(self):
        """
        Returns the difference of maximum possible value attained by
        AccumulationBounds object and minimum possible value attained
        by AccumulationBounds object.

        Examples
        ========

        >>> from sympy import AccumBounds
        >>> AccumBounds(1, 3).delta
        2

        """
        return self.max - self.min

    @property
    def mid(self):
        """
        Returns the mean of maximum possible value attained by
        AccumulationBounds object and minimum possible value
        attained by AccumulationBounds object.

        Examples
        ========

        >>> from sympy import AccumBounds
        >>> AccumBounds(1, 3).mid
        2

        """
        return (self.min + self.max) / 2

    @_sympifyit('other', NotImplemented)
    def _eval_power(self, other):
        return self.__pow__(other)

    @_sympifyit('other', NotImplemented)
    def __add__(self, other):
        if isinstance(other, Expr):
            if isinstance(other, AccumBounds):
                return AccumBounds(
                    Add(self.min, other.min),
                    Add(self.max, other.max))
            if other is S.Infinity and self.min is S.NegativeInfinity or \
                    other is S.NegativeInfinity and self.max is S.Infinity:
                return AccumBounds(-oo, oo)
            elif other.is_real:
                return AccumBounds(Add(self.min, other), Add(self.max, other))
            return Add(self, other, evaluate=False)
        return NotImplemented

    __radd__ = __add__

    def __neg__(self):
        return AccumBounds(-self.max, -self.min)

    @_sympifyit('other', NotImplemented)
    def __sub__(self, other):
        if isinstance(other, Expr):
            if isinstance(other, AccumBounds):
                return AccumBounds(
                    Add(self.min, -other.max),
                    Add(self.max, -other.min))
            if other is S.NegativeInfinity and self.min is S.NegativeInfinity or \
                    other is S.Infinity and self.max is S.Infinity:
                return AccumBounds(-oo, oo)
            elif other.is_real:
                return AccumBounds(
                    Add(self.min, -other),
                    Add(self.max, -other))
            return Add(self, -other, evaluate=False)
        return NotImplemented

    @_sympifyit('other', NotImplemented)
    def __rsub__(self, other):
        return self.__neg__() + other

    @_sympifyit('other', NotImplemented)
    def __mul__(self, other):
        if isinstance(other, Expr):
            if isinstance(other, AccumBounds):
                return AccumBounds(Min(Mul(self.min, other.min),
                                       Mul(self.min, other.max),
                                       Mul(self.max, other.min),
                                       Mul(self.max, other.max)),
                                   Max(Mul(self.min, other.min),
                                       Mul(self.min, other.max),
                                       Mul(self.max, other.min),
                                       Mul(self.max, other.max)))
            if other is S.Infinity:
                if self.min.is_zero:
                    return AccumBounds(0, oo)
                if self.max.is_zero:
                    return AccumBounds(-oo, 0)
            if other is S.NegativeInfinity:
                if self.min.is_zero:
                    return AccumBounds(-oo, 0)
                if self.max.is_zero:
                    return AccumBounds(0, oo)
            if other.is_real:
                if other.is_zero:
                    if self == AccumBounds(-oo, oo):
                        return AccumBounds(-oo, oo)
                    if self.max is S.Infinity:
                        return AccumBounds(0, oo)
                    if self.min is S.NegativeInfinity:
                        return AccumBounds(-oo, 0)
                    return S.Zero
                if other.is_positive:
                    return AccumBounds(
                        Mul(self.min, other),
                        Mul(self.max, other))
                elif other.is_negative:
                    return AccumBounds(
                        Mul(self.max, other),
                        Mul(self.min, other))
            if isinstance(other, Order):
                return other
            return Mul(self, other, evaluate=False)
        return NotImplemented

    __rmul__ = __mul__

    @_sympifyit('other', NotImplemented)
    def __div__(self, other):
        if isinstance(other, Expr):
            if isinstance(other, AccumBounds):
                if S.Zero not in other:
                    return self * AccumBounds(1/other.max, 1/other.min)

                if S.Zero in self and S.Zero in other:
                    if self.min.is_zero and other.min.is_zero:
                        return AccumBounds(0, oo)
                    if self.max.is_zero and other.min.is_zero:
                        return AccumBounds(-oo, 0)
                    return AccumBounds(-oo, oo)

                if self.max.is_negative:
                    if other.min.is_negative:
                        if other.max.is_zero:
                            return AccumBounds(self.max / other.min, oo)
                        if other.max.is_positive:
                            # the actual answer is a Union of AccumBounds,
                            # Union(AccumBounds(-oo, self.max/other.max),
                            #       AccumBounds(self.max/other.min, oo))
                            return AccumBounds(-oo, oo)

                    if other.min.is_zero and other.max.is_positive:
                        return AccumBounds(-oo, self.max / other.max)

                if self.min.is_positive:
                    if other.min.is_negative:
                        if other.max.is_zero:
                            return AccumBounds(-oo, self.min / other.min)
                        if other.max.is_positive:
                            # the actual answer is a Union of AccumBounds,
                            # Union(AccumBounds(-oo, self.min/other.min),
                            #       AccumBounds(self.min/other.max, oo))
                            return AccumBounds(-oo, oo)

                    if other.min.is_zero and other.max.is_positive:
                        return AccumBounds(self.min / other.max, oo)

            elif other.is_real:
                if other is S.Infinity or other is S.NegativeInfinity:
                    if self == AccumBounds(-oo, oo):
                        return AccumBounds(-oo, oo)
                    if self.max is S.Infinity:
                        return AccumBounds(Min(0, other), Max(0, other))
                    if self.min is S.NegativeInfinity:
                        return AccumBounds(Min(0, -other), Max(0, -other))
                if other.is_positive:
                    return AccumBounds(self.min / other, self.max / other)
                elif other.is_negative:
                    return AccumBounds(self.max / other, self.min / other)
            return Mul(self, 1 / other, evaluate=False)

        return NotImplemented

    __truediv__ = __div__

    @_sympifyit('other', NotImplemented)
    def __rdiv__(self, other):
        if isinstance(other, Expr):
            if other.is_real:
                if other.is_zero:
                    return S.Zero
                if S.Zero in self:
                    if self.min == S.Zero:
                        if other.is_positive:
                            return AccumBounds(Mul(other, 1 / self.max), oo)
                        if other.is_negative:
                            return AccumBounds(-oo, Mul(other, 1 / self.max))
                    if self.max == S.Zero:
                        if other.is_positive:
                            return AccumBounds(-oo, Mul(other, 1 / self.min))
                        if other.is_negative:
                            return AccumBounds(Mul(other, 1 / self.min), oo)
                    return AccumBounds(-oo, oo)
                else:
                    return AccumBounds(Min(other / self.min, other / self.max),
                                       Max(other / self.min, other / self.max))
            return Mul(other, 1 / self, evaluate=False)
        else:
            return NotImplemented

    __rtruediv__ = __rdiv__

    @_sympifyit('other', NotImplemented)
    def __pow__(self, other):
        from sympy.functions.elementary.miscellaneous import real_root
        if isinstance(other, Expr):
            if other is S.Infinity:
                if self.min.is_nonnegative:
                    if self.max < 1:
                        return S.Zero
                    if self.min > 1:
                        return S.Infinity
                    return AccumBounds(0, oo)
                elif self.max.is_negative:
                    if self.min > -1:
                        return S.Zero
                    if self.max < -1:
                        return FiniteSet(-oo, oo)
                    return AccumBounds(-oo, oo)
                else:
                    if self.min > -1:
                        if self.max < 1:
                            return S.Zero
                        return AccumBounds(0, oo)
                    return AccumBounds(-oo, oo)

            if other is S.NegativeInfinity:
                return (1 / self)**oo

            if other.is_real and other.is_number:
                if other.is_zero:
                    return S.One

                if other.is_Integer:
                    if self.min.is_positive:
                        return AccumBounds(
                            Min(self.min ** other, self.max ** other),
                            Max(self.min ** other, self.max ** other))
                    elif self.max.is_negative:
                        return AccumBounds(
                            Min(self.max ** other, self.min ** other),
                            Max(self.max ** other, self.min ** other))

                    if other % 2 == 0:
                        if other.is_negative:
                            if self.min.is_zero:
                                return AccumBounds(self.max**other, oo)
                            if self.max.is_zero:
                                return AccumBounds(self.min**other, oo)
                            return AccumBounds(0, oo)
                        return AccumBounds(
                            S.Zero, Max(self.min**other, self.max**other))
                    else:
                        if other.is_negative:
                            if self.min.is_zero:
                                return AccumBounds(self.max**other, oo)
                            if self.max.is_zero:
                                return AccumBounds(-oo, self.min**other)
                            return AccumBounds(-oo, oo)
                        return AccumBounds(self.min**other, self.max**other)

                num, den = other.as_numer_denom()
                if num == S(1):
                    if den % 2 == 0:
                        if S.Zero in self:
                            if self.min.is_negative:
                                return AccumBounds(0, real_root(self.max, den))
                    return AccumBounds(real_root(self.min, den),
                                       real_root(self.max, den))
                num_pow = self**num
                return num_pow**(1 / den)
            return Pow(self, other, evaluate=False)

        return NotImplemented

    def __abs__(self):
        if self.max.is_negative:
            return self.__neg__()
        elif self.min.is_negative:
            return AccumBounds(S.Zero, Max(abs(self.min), self.max))
        else:
            return self

    def __lt__(self, other):
        """
        Returns True if range of values attained by `self` AccumulationBounds
        object is less than the range of values attained by `other`, where
        other may be any value of type AccumulationBounds object or extended
        real number value, False is returned if `other` satisfies the same
        property,None if the values attained by AccumulationBounds object
        intersect.

        Examples
        ========

        >>> from sympy import AccumBounds, oo
        >>> AccumBounds(1, 3) < AccumBounds(4, oo)
        True
        >>> AccumBounds(1, 4) < AccumBounds(3, 4)

        >>> AccumBounds(1, oo) < -1
        False

        """
        other = _sympify(other)
        if isinstance(other, AccumBounds):
            if self.max < other.min:
                return True
            if self.min >= other.max:
                return False
            return None

        if not(other.is_real or other is S.Infinity or
               other is S.NegativeInfinity):
            raise TypeError(
                "Invalid comparison of %s %s" %
                (type(other), other))

        if other.is_comparable:
            if self.max < other:
                return True
            if self.min >= other:
                return False
        return None

    def __le__(self, other):
        """
        Returns True if range of values attained by `self` AccumulationBounds
        object is less than or equal to the range of values attained by
        `other`, where other may be any value of type AccumulationBounds
        object or extended real number value, AccumulationBounds object,
        False is returned if `other` satisfies the same property, None if
        the values attained by AccumulationBounds object intersect.

        Examples
        ========

        >>> from sympy import AccumBounds, oo
        >>> AccumBounds(1, 3) <= AccumBounds(4, oo)
        True
        >>> AccumBounds(1, 4) <= AccumBounds(3, 4)

        >>> AccumBounds(1, 3) <= 3
        True

        """
        other = _sympify(other)
        if isinstance(other, AccumBounds):
            if self.max <= other.min:
                return True
            if self.min > other.max:
                return False
            return None

        if not(other.is_real or other is S.Infinity or
               other is S.NegativeInfinity):
            raise TypeError(
                "Invalid comparison of %s %s" %
                (type(other), other))

        if other.is_comparable:
            if self.max <= other:
                return True
            if self.min > other:
                return False
        return None

    def __gt__(self, other):
        """
        Returns True if range of values attained by `self` AccumulationBounds
        object is greater than the range of values attained by `other`,
        where other may be any value of type AccumulationBounds object or
        extended real number value, False is returned if `other` satisfies
        the same property, None if the values attained by AccumulationBounds
        object intersect.

        Examples
        ========

        >>> from sympy import AccumBounds, oo
        >>> AccumBounds(1, 3) > AccumBounds(4, oo)
        False
        >>> AccumBounds(1, 4) > AccumBounds(3, 4)

        >>> AccumBounds(1, oo) > -1
        True

        """
        other = _sympify(other)
        if isinstance(other, AccumBounds):
            if self.min > other.max:
                return True
            if self.max <= other.min:
                return False
            return

        if not(other.is_real or other is S.Infinity or
               other is S.NegativeInfinity):
            raise TypeError(
                "Invalid comparison of %s %s" %
                (type(other), other))

        if other.is_comparable:
            if self.min > other:
                return True
            if self.max <= other:
                return False
        return None

    def __ge__(self, other):
        """
        Returns True if range of values attained by `self` AccumulationBounds
        object is less that the range of values attained by `other`, where
        other may be any value of type AccumulationBounds object or extended
        real number value, False is returned if `other` satisfies the same
        property, None if the values attained by AccumulationBounds object
        intersect.

        Examples
        ========

        >>> from sympy import AccumBounds, oo
        >>> AccumBounds(1, 3) >= AccumBounds(4, oo)
        False
        >>> AccumBounds(1, 4) >= AccumBounds(3, 4)

        >>> AccumBounds(1, oo) >= 1
        True

        """
        other = _sympify(other)
        if isinstance(other, AccumBounds):
            if self.min >= other.max:
                return True
            if self.max < other.min:
                return False
            return None

        if not(other.is_real or other is S.Infinity or
               other is S.NegativeInfinity):
            raise TypeError(
                "Invalid comparison of %s %s" %
                (type(other), other))

        if other.is_comparable:
            if self.min >= other:
                return True
            if self.max < other:
                return False
        return None

    def __contains__(self, other):
        """
        Returns True if other is contained in self, where other
        belongs to extended real numbers, False if not contained,
        otherwise TypeError is raised.

        Examples
        ========

        >>> from sympy import AccumBounds, oo
        >>> 1 in AccumBounds(-1, 3)
        True

        -oo and oo go together as limits (in AccumulationBounds).

        >>> -oo in AccumBounds(1, oo)
        True

        >>> oo in AccumBounds(-oo, 0)
        True

        """
        other = _sympify(other)
        if not (other.is_Symbol or other.is_number):
            raise TypeError("Input of type real symbol or Number expected")

        if other is S.Infinity or other is S.NegativeInfinity:
            if self.min is S.NegativeInfinity or self.max is S.Infinity:
                return True
            return False

        return And(self.min <= other and self.max >= other)

    def intersection(self, other):
        """
        Returns the intersection of 'self' and 'other'.
        Here other can be an instance of FiniteSet or AccumulationBounds.

        Examples
        ========

        >>> from sympy import AccumBounds, FiniteSet
        >>> AccumBounds(1, 3).intersection(AccumBounds(2, 4))
        <2, 3>

        >>> AccumBounds(1, 3).intersection(AccumBounds(4, 6))
        EmptySet()

        >>> AccumBounds(1, 4).intersection(FiniteSet(1, 2, 5))
        {1, 2}

        """
        if not isinstance(other, (AccumBounds, FiniteSet)):
            raise TypeError(
                "Input must be AccumulationBounds or FiniteSet object")

        if isinstance(other, FiniteSet):
            fin_set = S.EmptySet
            for i in other:
                if i in self:
                    fin_set = fin_set + FiniteSet(i)
            return fin_set

        if self.max < other.min or self.min > other.max:
            return S.EmptySet

        if self.min <= other.min:
            if self.max <= other.max:
                return AccumBounds(other.min, self.max)
            if self.max > other.max:
                return other

        if other.min <= self.min:
            if other.max < self.max:
                return AccumBounds(self.min, other.max)
            if other.max > self.max:
                return self

    def union(self, other):
        # TODO : Devise a better method for Union of AccumBounds
        # this method is not actually correct and
        # can be made better
        if not isinstance(other, AccumBounds):
            raise TypeError(
                "Input must be AccumulationBounds or FiniteSet object")

        if self.min <= other.min and self.max >= other.min:
            return AccumBounds(self.min, Max(self.max, other.max))

        if other.min <= self.min and other.max >= self.min:
            return AccumBounds(other.min, Max(self.max, other.max))


# setting an alias for AccumulationBounds
AccumBounds = AccumulationBounds<|MERGE_RESOLUTION|>--- conflicted
+++ resolved
@@ -332,11 +332,9 @@
     from sympy.functions.elementary.trigonometric import (
         TrigonometricFunction, sin, cos, csc, sec)
     from sympy.solvers.decompogen import decompogen
-<<<<<<< HEAD
     from sympy.core import Mod
     from sympy.polys.polytools import degree
     from sympy.core.function import diff
-=======
     from sympy.core.relational import Relational
 
     def _check(orig_f, period):
@@ -354,7 +352,6 @@
                 not recognized as being equal.
                 Set check=False to obtain the value.''' %
                 (symbol, symbol, period, orig_f, new_f)))
->>>>>>> 3d98381d
 
     orig_f = f
     f = simplify(orig_f)
