# -*- coding: utf-8 -*-

<<<<<<< HEAD
from __future__ import division

from sympy.utilities.pytest import warns_deprecated_sympy
=======
import warnings

from sympy.utilities.exceptions import SymPyDeprecationWarning
>>>>>>> f3c556d1

from sympy import (Add, Mul, Pow, Tuple, pi, sin, sqrt, sstr, sympify,
    symbols)
from sympy.physics.units import (
    G, centimeter, coulomb, day, degree, gram, hbar, hour, inch, joule, kelvin,
    kilogram, kilometer, length, meter, mile, minute, newton, planck,
    planck_length, planck_mass, planck_temperature, planck_time, radians,
    second, speed_of_light, steradian, time, km)
from sympy.physics.units.dimensions import dimsys_default
from sympy.physics.units.util import convert_to, dim_simplify, check_dimensions
from sympy.utilities.pytest import raises



def NS(e, n=15, **options):
    return sstr(sympify(e).evalf(n, **options), full_prec=True)


L = length
T = time


def test_dim_simplify_add():
    with warns_deprecated_sympy():
        assert dim_simplify(Add(L, L)) == L
    with warns_deprecated_sympy():
        assert dim_simplify(L + L) == L


def test_dim_simplify_mul():
    with warns_deprecated_sympy():
        assert dim_simplify(Mul(L, T)) == L*T
    with warns_deprecated_sympy():
        assert dim_simplify(L*T) == L*T


def test_dim_simplify_pow():
    with warns_deprecated_sympy():
        assert dim_simplify(Pow(L, 2)) == L**2
    with warns_deprecated_sympy():
        assert dim_simplify(L**2) == L**2


def test_dim_simplify_rec():
    with warns_deprecated_sympy():
        assert dim_simplify(Mul(Add(L, L), T)) == L*T
    with warns_deprecated_sympy():
        assert dim_simplify((L + L) * T) == L*T


def test_dim_simplify_dimless():
    # TODO: this should be somehow simplified on its own,
    # without the need of calling `dim_simplify`:
    with warns_deprecated_sympy():
        assert dim_simplify(sin(L*L**-1)**2*L).get_dimensional_dependencies()\
               == dimsys_default.get_dimensional_dependencies(L)
    with warns_deprecated_sympy():
        assert dim_simplify(sin(L * L**(-1))**2 * L).get_dimensional_dependencies()\
               == dimsys_default.get_dimensional_dependencies(L)


def test_convert_to_quantities():
    assert convert_to(3, meter) == 3

    assert convert_to(mile, kilometer) == 1.609344*kilometer
    assert convert_to(meter/second, speed_of_light) == speed_of_light/299792458
    assert convert_to(299792458*meter/second, speed_of_light) == speed_of_light
    assert convert_to(2*299792458*meter/second, speed_of_light) == 2*speed_of_light
    assert convert_to(speed_of_light, meter/second) == 299792458*meter/second
    assert convert_to(2*speed_of_light, meter/second) == 599584916*meter/second
    assert convert_to(day, second) == 86400*second
    assert convert_to(2*hour, minute) == 120*minute
    assert convert_to(mile, meter) == 1609.344*meter
    assert convert_to(mile/hour, kilometer/hour) == 25146*kilometer/(15625*hour)
    assert convert_to(3*newton, meter/second) == 3*newton
    assert convert_to(3*newton, kilogram*meter/second**2) == 3*meter*kilogram/second**2
    assert convert_to(kilometer + mile, meter) == 2609.344*meter
    assert convert_to(2*kilometer + 3*mile, meter) == 6828.032*meter
    assert convert_to(inch**2, meter**2) == 16129*meter**2/25000000
    assert convert_to(3*inch**2, meter) == 48387*meter**2/25000000
    assert convert_to(2*kilometer/hour + 3*mile/hour, meter/second) == 53344*meter/(28125*second)
    assert convert_to(2*kilometer/hour + 3*mile/hour, centimeter/second) == 213376*centimeter/(1125*second)
    assert convert_to(kilometer * (mile + kilometer), meter) == 2609344 * meter ** 2

    assert convert_to(steradian, coulomb) == steradian
    assert convert_to(radians, degree) == 180*degree/pi
    assert convert_to(radians, [meter, degree]) == 180*degree/pi
    assert convert_to(pi*radians, degree) == 180*degree
    assert convert_to(pi, degree) == 180*degree


def test_convert_to_tuples_of_quantities():
    assert convert_to(speed_of_light, [meter, second]) == 299792458 * meter / second
    assert convert_to(speed_of_light, (meter, second)) == 299792458 * meter / second
    assert convert_to(speed_of_light, Tuple(meter, second)) == 299792458 * meter / second
    assert convert_to(joule, [meter, kilogram, second]) == kilogram*meter**2/second**2
    assert convert_to(joule, [centimeter, gram, second]) == 10000000*centimeter**2*gram/second**2
    assert convert_to(299792458*meter/second, [speed_of_light]) == speed_of_light
    assert convert_to(speed_of_light / 2, [meter, second, kilogram]) == meter/second*299792458 / 2
    # This doesn't make physically sense, but let's keep it as a conversion test:
    assert convert_to(2 * speed_of_light, [meter, second, kilogram]) == 2 * 299792458 * meter / second
    assert convert_to(G, [G, speed_of_light, planck]) == 1.0*G

    assert NS(convert_to(meter, [G, speed_of_light, hbar]), n=7) == '6.187242e+34*gravitational_constant**0.5000000*hbar**0.5000000*speed_of_light**(-1.500000)'
    assert NS(convert_to(planck_mass, kilogram), n=7) == '2.176471e-8*kilogram'
    assert NS(convert_to(planck_length, meter), n=7) == '1.616229e-35*meter'
    assert NS(convert_to(planck_time, second), n=6) == '5.39116e-44*second'
    assert NS(convert_to(planck_temperature, kelvin), n=7) == '1.416809e+32*kelvin'
    assert NS(convert_to(convert_to(meter, [G, speed_of_light, planck]), meter), n=10) == '1.000000000*meter'


def test_eval_simplify():
    from sympy.physics.units import cm, mm, km, m, K, Quantity, kilo, foot
    from sympy.simplify.simplify import simplify
    from sympy.core.symbol import symbols
    from sympy.utilities.pytest import raises
    from sympy.core.function import Lambda

    x, y = symbols('x y')

    assert ((cm/mm).simplify()) == 10
    assert ((km/m).simplify()) == 1000
    assert ((km/cm).simplify()) == 100000
    assert ((10*x*K*km**2/m/cm).simplify()) == 1000000000*x*kelvin
    assert ((cm/km/m).simplify()) == 1/(10000000*centimeter)

    assert (3*kilo*meter).simplify() == 3000*meter
    assert (4*kilo*meter/(2*kilometer)).simplify() == 2
    assert (4*kilometer**2/(kilo*meter)**2).simplify() == 4


def test_quantity_simplify():
    from sympy.physics.units.util import quantity_simplify
    from sympy.physics.units import kilo, foot
    from sympy.core.symbol import symbols

    x, y = symbols('x y')

    assert quantity_simplify(x*(8*kilo*newton*meter + y)) == x*(8000*meter*newton + y)
    assert quantity_simplify(foot*inch*(foot + inch)) == foot**2*(foot + foot/12)/12
    assert quantity_simplify(foot*inch*(foot*foot + inch*(foot + inch))) == foot**2*(foot**2 + foot/12*(foot + foot/12))/12
    assert quantity_simplify(2**(foot/inch*kilo/1000)*inch) == 4096*foot/12
    assert quantity_simplify(foot**2*inch + inch**2*foot) == 13*foot**3/144


def test_check_dimensions():
    x = symbols('x')
    assert check_dimensions(inch + x) == inch + x
    assert check_dimensions(length + x) == length + x
    # after subs we get 2*length; check will clear the constant
    assert check_dimensions((length + x).subs(x, length)) == length
    raises(ValueError, lambda: check_dimensions(inch + 1))
    raises(ValueError, lambda: check_dimensions(length + 1))
    raises(ValueError, lambda: check_dimensions(length + time))
    raises(ValueError, lambda: check_dimensions(meter + second))
    raises(ValueError, lambda: check_dimensions(2 * meter + second))
    raises(ValueError, lambda: check_dimensions(2 * meter + 3 * second))
    raises(ValueError, lambda: check_dimensions(1 / second + 1 / meter))
    raises(ValueError, lambda: check_dimensions(2 * meter*(mile + centimeter) + km))<|MERGE_RESOLUTION|>--- conflicted
+++ resolved
@@ -1,14 +1,6 @@
 # -*- coding: utf-8 -*-
 
-<<<<<<< HEAD
-from __future__ import division
-
 from sympy.utilities.pytest import warns_deprecated_sympy
-=======
-import warnings
-
-from sympy.utilities.exceptions import SymPyDeprecationWarning
->>>>>>> f3c556d1
 
 from sympy import (Add, Mul, Pow, Tuple, pi, sin, sqrt, sstr, sympify,
     symbols)
