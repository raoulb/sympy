--- conflicted
+++ resolved
@@ -1,13 +1,8 @@
 from sympy import (Derivative as D, Eq, exp, sin,
     Function, Symbol, symbols, cos, log)
 from sympy.core import S
-<<<<<<< HEAD
-from sympy.solvers.pde import (pde_separate_add, pde_separate_mul,
-    pdsolve, classify_pde, checkpdesol, pde_separate)
-=======
 from sympy.solvers.pde import (pde_separate, pde_separate_add, pde_separate_mul,
     pdsolve, classify_pde, checkpdesol)
->>>>>>> 7a301e21
 from sympy.utilities.pytest import raises
 
 
