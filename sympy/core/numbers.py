--- conflicted
+++ resolved
@@ -15,13 +15,8 @@
 from .cache import cacheit, clear_cache
 from .logic import fuzzy_not
 from sympy.core.compatibility import (
-<<<<<<< HEAD
-    as_int, integer_types, long, string_types, with_metaclass, HAS_GMPY,
+    as_int, long, with_metaclass, HAS_GMPY,
     SYMPY_INTS, int_info, gmpy)
-=======
-    as_int, long, with_metaclass, HAS_GMPY,
-    SYMPY_INTS, int_info)
->>>>>>> 35983992
 from sympy.core.cache import lru_cache
 
 import mpmath
