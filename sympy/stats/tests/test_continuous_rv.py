from sympy import E as e
from sympy import (Symbol, Abs, exp, expint, S, pi, simplify, Interval, erf, erfc, Ne,
                   EulerGamma, Eq, log, lowergamma, uppergamma, symbols, sqrt, And,
                   gamma, beta, Piecewise, Integral, sin, cos, tan, sinh, cosh,
                   besseli, floor, expand_func, Rational, I, re,
                   im, lambdify, hyper, diff, Or, Mul, sign, Dummy, Sum,
                   factorial, binomial, N, atan, erfi, besselj)
from sympy.core.compatibility import range
from sympy.external import import_module
from sympy.functions.special.error_functions import erfinv
from sympy.functions.special.hyper import meijerg
from sympy.sets.sets import Intersection, FiniteSet
from sympy.stats import (P, E, where, density, variance, covariance, skewness, kurtosis,
                         given, pspace, cdf, characteristic_function, moment_generating_function,
                         ContinuousRV, sample, Arcsin, Benini, Beta, BetaNoncentral, BetaPrime,
                         Cauchy, Chi, ChiSquared, ChiNoncentral, Dagum, Erlang, ExGaussian,
                         Exponential, ExponentialPower, FDistribution, FisherZ, Frechet, Gamma,
                         GammaInverse, Gompertz, Gumbel, Kumaraswamy, Laplace, Levy, Logistic,
                         LogLogistic, LogNormal, Maxwell, Nakagami, Normal, GaussianInverse,
<<<<<<< HEAD
                         Pareto, QuadraticU, RaisedCosine, Rayleigh, Reciprocal, ShiftedGompertz, StudentT,
=======
                         Pareto, PowerFunction, QuadraticU, RaisedCosine, Rayleigh, ShiftedGompertz, StudentT,
>>>>>>> 690c9db7
                         Trapezoidal, Triangular, Uniform, UniformSum, VonMises, Weibull,
                         WignerSemicircle, Wald, correlation, moment, cmoment, smoment, quantile)
from sympy.stats.crv_types import (NormalDistribution, GumbelDistribution, GompertzDistribution, LaplaceDistribution,
                                  ParetoDistribution, RaisedCosineDistribution, BeniniDistribution, BetaDistribution,
                                  CauchyDistribution, GammaInverseDistribution, LogNormalDistribution, StudentTDistribution,
                                  QuadraticUDistribution, WignerSemicircleDistribution, ChiDistribution, ReciprocalDistribution)
from sympy.stats.joint_rv import JointPSpace
from sympy.utilities.pytest import raises, XFAIL, slow, skip
from sympy.utilities.randtest import verify_numerically as tn

oo = S.Infinity

x, y, z = map(Symbol, 'xyz')

def test_single_normal():
    mu = Symbol('mu', real=True)
    sigma = Symbol('sigma', positive=True)
    X = Normal('x', 0, 1)
    Y = X*sigma + mu

    assert E(Y) == mu
    assert variance(Y) == sigma**2
    pdf = density(Y)
    x = Symbol('x', real=True)
    assert (pdf(x) ==
            2**S.Half*exp(-(x - mu)**2/(2*sigma**2))/(2*pi**S.Half*sigma))

    assert P(X**2 < 1) == erf(2**S.Half/2)
    assert quantile(Y)(x) == Intersection(S.Reals, FiniteSet(sqrt(2)*sigma*(sqrt(2)*mu/(2*sigma) + erfinv(2*x - 1))))
    assert E(X, Eq(X, mu)) == mu


def test_conditional_1d():
    X = Normal('x', 0, 1)
    Y = given(X, X >= 0)
    z = Symbol('z')

    assert density(Y)(z) == 2 * density(X)(z)

    assert Y.pspace.domain.set == Interval(0, oo)
    assert E(Y) == sqrt(2) / sqrt(pi)

    assert E(X**2) == E(Y**2)


def test_ContinuousDomain():
    X = Normal('x', 0, 1)
    assert where(X**2 <= 1).set == Interval(-1, 1)
    assert where(X**2 <= 1).symbol == X.symbol
    where(And(X**2 <= 1, X >= 0)).set == Interval(0, 1)
    raises(ValueError, lambda: where(sin(X) > 1))

    Y = given(X, X >= 0)

    assert Y.pspace.domain.set == Interval(0, oo)


@slow
def test_multiple_normal():
    X, Y = Normal('x', 0, 1), Normal('y', 0, 1)
    p = Symbol("p", positive=True)

    assert E(X + Y) == 0
    assert variance(X + Y) == 2
    assert variance(X + X) == 4
    assert covariance(X, Y) == 0
    assert covariance(2*X + Y, -X) == -2*variance(X)
    assert skewness(X) == 0
    assert skewness(X + Y) == 0
    assert kurtosis(X) == 3
    assert kurtosis(X+Y) == 3
    assert correlation(X, Y) == 0
    assert correlation(X, X + Y) == correlation(X, X - Y)
    assert moment(X, 2) == 1
    assert cmoment(X, 3) == 0
    assert moment(X + Y, 4) == 12
    assert cmoment(X, 2) == variance(X)
    assert smoment(X*X, 2) == 1
    assert smoment(X + Y, 3) == skewness(X + Y)
    assert smoment(X + Y, 4) == kurtosis(X + Y)
    assert E(X, Eq(X + Y, 0)) == 0
    assert variance(X, Eq(X + Y, 0)) == S.Half
    assert quantile(X)(p) == sqrt(2)*erfinv(2*p - S.One)

def test_symbolic():
    mu1, mu2 = symbols('mu1 mu2', real=True)
    s1, s2 = symbols('sigma1 sigma2', positive=True)
    rate = Symbol('lambda', positive=True)
    X = Normal('x', mu1, s1)
    Y = Normal('y', mu2, s2)
    Z = Exponential('z', rate)
    a, b, c = symbols('a b c', real=True)

    assert E(X) == mu1
    assert E(X + Y) == mu1 + mu2
    assert E(a*X + b) == a*E(X) + b
    assert variance(X) == s1**2
    assert variance(X + a*Y + b) == variance(X) + a**2*variance(Y)

    assert E(Z) == 1/rate
    assert E(a*Z + b) == a*E(Z) + b
    assert E(X + a*Z + b) == mu1 + a/rate + b


def test_cdf():
    X = Normal('x', 0, 1)

    d = cdf(X)
    assert P(X < 1) == d(1).rewrite(erfc)
    assert d(0) == S.Half

    d = cdf(X, X > 0)  # given X>0
    assert d(0) == 0

    Y = Exponential('y', 10)
    d = cdf(Y)
    assert d(-5) == 0
    assert P(Y > 3) == 1 - d(3)

    raises(ValueError, lambda: cdf(X + Y))

    Z = Exponential('z', 1)
    f = cdf(Z)
    assert f(z) == Piecewise((1 - exp(-z), z >= 0), (0, True))


def test_characteristic_function():
    X = Uniform('x', 0, 1)

    cf = characteristic_function(X)
    assert cf(1) == -I*(-1 + exp(I))

    Y = Normal('y', 1, 1)
    cf = characteristic_function(Y)
    assert cf(0) == 1
    assert cf(1) == exp(I - S.Half)

    Z = Exponential('z', 5)
    cf = characteristic_function(Z)
    assert cf(0) == 1
    assert cf(1).expand() == Rational(25, 26) + I*Rational(5, 26)

    X = GaussianInverse('x', 1, 1)
    cf = characteristic_function(X)
    assert cf(0) == 1
    assert cf(1) == exp(1 - sqrt(1 - 2*I))

    X = ExGaussian('x', 0, 1, 1)
    cf = characteristic_function(X)
    assert cf(0) == 1
    assert cf(1) == (1 + I)*exp(Rational(-1, 2))/2

    L = Levy('x', 0, 1)
    cf = characteristic_function(L)
    assert cf(0) == 1
    assert cf(1) == exp(-sqrt(2)*sqrt(-I))


def test_moment_generating_function():
    t = symbols('t', positive=True)

    # Symbolic tests
    a, b, c = symbols('a b c')

    mgf = moment_generating_function(Beta('x', a, b))(t)
    assert mgf == hyper((a,), (a + b,), t)

    mgf = moment_generating_function(Chi('x', a))(t)
    assert mgf == sqrt(2)*t*gamma(a/2 + S.Half)*\
        hyper((a/2 + S.Half,), (Rational(3, 2),), t**2/2)/gamma(a/2) +\
        hyper((a/2,), (S.Half,), t**2/2)

    mgf = moment_generating_function(ChiSquared('x', a))(t)
    assert mgf == (1 - 2*t)**(-a/2)

    mgf = moment_generating_function(Erlang('x', a, b))(t)
    assert mgf == (1 - t/b)**(-a)

    mgf = moment_generating_function(ExGaussian("x", a, b, c))(t)
    assert mgf == exp(a*t + b**2*t**2/2)/(1 - t/c)

    mgf = moment_generating_function(Exponential('x', a))(t)
    assert mgf == a/(a - t)

    mgf = moment_generating_function(Gamma('x', a, b))(t)
    assert mgf == (-b*t + 1)**(-a)

    mgf = moment_generating_function(Gumbel('x', a, b))(t)
    assert mgf == exp(b*t)*gamma(-a*t + 1)

    mgf = moment_generating_function(Gompertz('x', a, b))(t)
    assert mgf == b*exp(b)*expint(t/a, b)

    mgf = moment_generating_function(Laplace('x', a, b))(t)
    assert mgf == exp(a*t)/(-b**2*t**2 + 1)

    mgf = moment_generating_function(Logistic('x', a, b))(t)
    assert mgf == exp(a*t)*beta(-b*t + 1, b*t + 1)

    mgf = moment_generating_function(Normal('x', a, b))(t)
    assert mgf == exp(a*t + b**2*t**2/2)

    mgf = moment_generating_function(Pareto('x', a, b))(t)
    assert mgf == b*(-a*t)**b*uppergamma(-b, -a*t)

    mgf = moment_generating_function(QuadraticU('x', a, b))(t)
    assert str(mgf) == ("(3*(t*(-4*b + (a + b)**2) + 4)*exp(b*t) - "
    "3*(t*(a**2 + 2*a*(b - 2) + b**2) + 4)*exp(a*t))/(t**2*(a - b)**3)")

    mgf = moment_generating_function(RaisedCosine('x', a, b))(t)
    assert mgf == pi**2*exp(a*t)*sinh(b*t)/(b*t*(b**2*t**2 + pi**2))

    mgf = moment_generating_function(Rayleigh('x', a))(t)
    assert mgf == sqrt(2)*sqrt(pi)*a*t*(erf(sqrt(2)*a*t/2) + 1)\
        *exp(a**2*t**2/2)/2 + 1

    mgf = moment_generating_function(Triangular('x', a, b, c))(t)
    assert str(mgf) == ("(-2*(-a + b)*exp(c*t) + 2*(-a + c)*exp(b*t) + "
    "2*(b - c)*exp(a*t))/(t**2*(-a + b)*(-a + c)*(b - c))")

    mgf = moment_generating_function(Uniform('x', a, b))(t)
    assert mgf == (-exp(a*t) + exp(b*t))/(t*(-a + b))

    mgf = moment_generating_function(UniformSum('x', a))(t)
    assert mgf == ((exp(t) - 1)/t)**a

    mgf = moment_generating_function(WignerSemicircle('x', a))(t)
    assert mgf == 2*besseli(1, a*t)/(a*t)

    # Numeric tests

    mgf = moment_generating_function(Beta('x', 1, 1))(t)
    assert mgf.diff(t).subs(t, 1) == hyper((2,), (3,), 1)/2

    mgf = moment_generating_function(Chi('x', 1))(t)
    assert mgf.diff(t).subs(t, 1) == sqrt(2)*hyper((1,), (Rational(3, 2),), S.Half
    )/sqrt(pi) + hyper((Rational(3, 2),), (Rational(3, 2),), S.Half) + 2*sqrt(2)*hyper((2,),
    (Rational(5, 2),), S.Half)/(3*sqrt(pi))

    mgf = moment_generating_function(ChiSquared('x', 1))(t)
    assert mgf.diff(t).subs(t, 1) == I

    mgf = moment_generating_function(Erlang('x', 1, 1))(t)
    assert mgf.diff(t).subs(t, 0) == 1

    mgf = moment_generating_function(ExGaussian("x", 0, 1, 1))(t)
    assert mgf.diff(t).subs(t, 2) == -exp(2)

    mgf = moment_generating_function(Exponential('x', 1))(t)
    assert mgf.diff(t).subs(t, 0) == 1

    mgf = moment_generating_function(Gamma('x', 1, 1))(t)
    assert mgf.diff(t).subs(t, 0) == 1

    mgf = moment_generating_function(Gumbel('x', 1, 1))(t)
    assert mgf.diff(t).subs(t, 0) == EulerGamma + 1

    mgf = moment_generating_function(Gompertz('x', 1, 1))(t)
    assert mgf.diff(t).subs(t, 1) == -e*meijerg(((), (1, 1)),
    ((0, 0, 0), ()), 1)

    mgf = moment_generating_function(Laplace('x', 1, 1))(t)
    assert mgf.diff(t).subs(t, 0) == 1

    mgf = moment_generating_function(Logistic('x', 1, 1))(t)
    assert mgf.diff(t).subs(t, 0) == beta(1, 1)

    mgf = moment_generating_function(Normal('x', 0, 1))(t)
    assert mgf.diff(t).subs(t, 1) == exp(S.Half)

    mgf = moment_generating_function(Pareto('x', 1, 1))(t)
    assert mgf.diff(t).subs(t, 0) == expint(1, 0)

    mgf = moment_generating_function(QuadraticU('x', 1, 2))(t)
    assert mgf.diff(t).subs(t, 1) == -12*e - 3*exp(2)

    mgf = moment_generating_function(RaisedCosine('x', 1, 1))(t)
    assert mgf.diff(t).subs(t, 1) == -2*e*pi**2*sinh(1)/\
    (1 + pi**2)**2 + e*pi**2*cosh(1)/(1 + pi**2)

    mgf = moment_generating_function(Rayleigh('x', 1))(t)
    assert mgf.diff(t).subs(t, 0) == sqrt(2)*sqrt(pi)/2

    mgf = moment_generating_function(Triangular('x', 1, 3, 2))(t)
    assert mgf.diff(t).subs(t, 1) == -e + exp(3)

    mgf = moment_generating_function(Uniform('x', 0, 1))(t)
    assert mgf.diff(t).subs(t, 1) == 1

    mgf = moment_generating_function(UniformSum('x', 1))(t)
    assert mgf.diff(t).subs(t, 1) == 1

    mgf = moment_generating_function(WignerSemicircle('x', 1))(t)
    assert mgf.diff(t).subs(t, 1) == -2*besseli(1, 1) + besseli(2, 1) +\
        besseli(0, 1)


def test_sample_continuous():
    Z = ContinuousRV(z, exp(-z), set=Interval(0, oo))
    assert sample(Z) in Z.pspace.domain.set
    sym, val = list(Z.pspace.sample().items())[0]
    assert sym == Z and val in Interval(0, oo)
    assert density(Z)(-1) == 0


def test_ContinuousRV():
    pdf = sqrt(2)*exp(-x**2/2)/(2*sqrt(pi))  # Normal distribution
    # X and Y should be equivalent
    X = ContinuousRV(x, pdf)
    Y = Normal('y', 0, 1)

    assert variance(X) == variance(Y)
    assert P(X > 0) == P(Y > 0)


def test_arcsin():
    from sympy import asin

    a = Symbol("a", real=True)
    b = Symbol("b", real=True)

    X = Arcsin('x', a, b)
    assert density(X)(x) == 1/(pi*sqrt((-x + b)*(x - a)))
    assert cdf(X)(x) == Piecewise((0, a > x),
                            (2*asin(sqrt((-a + x)/(-a + b)))/pi, b >= x),
                            (1, True))


def test_benini():
    alpha = Symbol("alpha", positive=True)
    beta = Symbol("beta", positive=True)
    sigma = Symbol("sigma", positive=True)
    X = Benini('x', alpha, beta, sigma)

    assert density(X)(x) == ((alpha/x + 2*beta*log(x/sigma)/x)
                          *exp(-alpha*log(x/sigma) - beta*log(x/sigma)**2))

    alpha = Symbol("alpha", nonpositive=True)
    raises(ValueError, lambda: Benini('x', alpha, beta, sigma))

    beta = Symbol("beta", nonpositive=True)
    raises(ValueError, lambda: Benini('x', alpha, beta, sigma))

    alpha = Symbol("alpha", positive=True)
    raises(ValueError, lambda: Benini('x', alpha, beta, sigma))

    beta = Symbol("beta", positive=True)
    sigma = Symbol("sigma", nonpositive=True)
    raises(ValueError, lambda: Benini('x', alpha, beta, sigma))

def test_beta():
    a, b = symbols('alpha beta', positive=True)
    B = Beta('x', a, b)

    assert pspace(B).domain.set == Interval(0, 1)
    assert characteristic_function(B)(x) == hyper((a,), (a + b,), I*x)
    assert density(B)(x) == x**(a - 1)*(1 - x)**(b - 1)/beta(a, b)

    assert simplify(E(B)) == a / (a + b)
    assert simplify(variance(B)) == a*b / (a**3 + 3*a**2*b + a**2 + 3*a*b**2 + 2*a*b + b**3 + b**2)

    # Full symbolic solution is too much, test with numeric version
    a, b = 1, 2
    B = Beta('x', a, b)
    assert expand_func(E(B)) == a / S(a + b)
    assert expand_func(variance(B)) == (a*b) / S((a + b)**2 * (a + b + 1))

def test_beta_noncentral():
    a, b = symbols('a b', positive=True)
    c = Symbol('c', nonnegative=True)
    _k = Dummy('k')

    X = BetaNoncentral('x', a, b, c)

    assert pspace(X).domain.set == Interval(0, 1)

    dens = density(X)
    z = Symbol('z')

    res = Sum( z**(_k + a - 1)*(c/2)**_k*(1 - z)**(b - 1)*exp(-c/2)/
               (beta(_k + a, b)*factorial(_k)), (_k, 0, oo))
    assert dens(z).dummy_eq(res)

    # BetaCentral should not raise if the assumptions
    # on the symbols can not be determined
    a, b, c = symbols('a b c')
    assert BetaNoncentral('x', a, b, c)

    a = Symbol('a', positive=False, real=True)
    raises(ValueError, lambda: BetaNoncentral('x', a, b, c))

    a = Symbol('a', positive=True)
    b = Symbol('b', positive=False, real=True)
    raises(ValueError, lambda: BetaNoncentral('x', a, b, c))

    a = Symbol('a', positive=True)
    b = Symbol('b', positive=True)
    c = Symbol('c', nonnegative=False, real=True)
    raises(ValueError, lambda: BetaNoncentral('x', a, b, c))

def test_betaprime():
    alpha = Symbol("alpha", positive=True)

    betap = Symbol("beta", positive=True)

    X = BetaPrime('x', alpha, betap)
    assert density(X)(x) == x**(alpha - 1)*(x + 1)**(-alpha - betap)/beta(alpha, betap)

    alpha = Symbol("alpha", nonpositive=True)
    raises(ValueError, lambda: BetaPrime('x', alpha, betap))

    alpha = Symbol("alpha", positive=True)
    betap = Symbol("beta", nonpositive=True)
    raises(ValueError, lambda: BetaPrime('x', alpha, betap))


def test_cauchy():
    x0 = Symbol("x0")
    gamma = Symbol("gamma", positive=True)
    t = Symbol('t')
    p = Symbol("p", positive=True)

    X = Cauchy('x', x0, gamma)
    # Tests the characteristic function
    assert characteristic_function(X)(x) == exp(-gamma*Abs(x) + I*x*x0)

    assert density(X)(x) == 1/(pi*gamma*(1 + (x - x0)**2/gamma**2))
    assert diff(cdf(X)(x), x) == density(X)(x)
    assert quantile(X)(p) == gamma*tan(pi*(p - S.Half)) + x0

    gamma = Symbol("gamma", nonpositive=True)
    raises(ValueError, lambda: Cauchy('x', x0, gamma))


def test_chi():
    from sympy import I
    k = Symbol("k", integer=True)

    X = Chi('x', k)
    assert density(X)(x) == 2**(-k/2 + 1)*x**(k - 1)*exp(-x**2/2)/gamma(k/2)

    # Tests the characteristic function
    assert characteristic_function(X)(x) == sqrt(2)*I*x*gamma(k/2 + S(1)/2)*hyper((k/2 + S(1)/2,),
                                            (S(3)/2,), -x**2/2)/gamma(k/2) + hyper((k/2,), (S(1)/2,), -x**2/2)

    # Tests the moment generating function
    assert moment_generating_function(X)(x) == sqrt(2)*x*gamma(k/2 + S(1)/2)*hyper((k/2 + S(1)/2,),
                                                (S(3)/2,), x**2/2)/gamma(k/2) + hyper((k/2,), (S(1)/2,), x**2/2)

    k = Symbol("k", integer=True, positive=False)
    raises(ValueError, lambda: Chi('x', k))

    k = Symbol("k", integer=False, positive=True)
    raises(ValueError, lambda: Chi('x', k))

def test_chi_noncentral():
    k = Symbol("k", integer=True)
    l = Symbol("l")

    X = ChiNoncentral("x", k, l)
    assert density(X)(x) == (x**k*l*(x*l)**(-k/2)*
                          exp(-x**2/2 - l**2/2)*besseli(k/2 - 1, x*l))

    k = Symbol("k", integer=True, positive=False)
    raises(ValueError, lambda: ChiNoncentral('x', k, l))

    k = Symbol("k", integer=True, positive=True)
    l = Symbol("l", nonpositive=True)
    raises(ValueError, lambda: ChiNoncentral('x', k, l))

    k = Symbol("k", integer=False)
    l = Symbol("l", positive=True)
    raises(ValueError, lambda: ChiNoncentral('x', k, l))


def test_chi_squared():
    k = Symbol("k", integer=True)
    X = ChiSquared('x', k)

    # Tests the characteristic function
    assert characteristic_function(X)(x) == ((-2*I*x + 1)**(-k/2))

    assert density(X)(x) == 2**(-k/2)*x**(k/2 - 1)*exp(-x/2)/gamma(k/2)
    assert cdf(X)(x) == Piecewise((lowergamma(k/2, x/2)/gamma(k/2), x >= 0), (0, True))
    assert E(X) == k
    assert variance(X) == 2*k

    X = ChiSquared('x', 15)
    assert cdf(X)(3) == -14873*sqrt(6)*exp(Rational(-3, 2))/(5005*sqrt(pi)) + erf(sqrt(6)/2)

    k = Symbol("k", integer=True, positive=False)
    raises(ValueError, lambda: ChiSquared('x', k))

    k = Symbol("k", integer=False, positive=True)
    raises(ValueError, lambda: ChiSquared('x', k))


def test_dagum():
    p = Symbol("p", positive=True)
    b = Symbol("b", positive=True)
    a = Symbol("a", positive=True)

    X = Dagum('x', p, a, b)
    assert density(X)(x) == a*p*(x/b)**(a*p)*((x/b)**a + 1)**(-p - 1)/x
    assert cdf(X)(x) == Piecewise(((1 + (x/b)**(-a))**(-p), x >= 0),
                                    (0, True))

    p = Symbol("p", nonpositive=True)
    raises(ValueError, lambda: Dagum('x', p, a, b))

    p = Symbol("p", positive=True)
    b = Symbol("b", nonpositive=True)
    raises(ValueError, lambda: Dagum('x', p, a, b))

    b = Symbol("b", positive=True)
    a = Symbol("a", nonpositive=True)
    raises(ValueError, lambda: Dagum('x', p, a, b))


def test_erlang():
    k = Symbol("k", integer=True, positive=True)
    l = Symbol("l", positive=True)

    X = Erlang("x", k, l)
    assert density(X)(x) == x**(k - 1)*l**k*exp(-x*l)/gamma(k)
    assert cdf(X)(x) == Piecewise((lowergamma(k, l*x)/gamma(k), x > 0),
                               (0, True))


def test_exgaussian():
    m, z = symbols("m, z")
    s, l = symbols("s, l", positive=True)
    X = ExGaussian("x", m, s, l)

    assert density(X)(z) == l*exp(l*(l*s**2 + 2*m - 2*z)/2) *\
        erfc(sqrt(2)*(l*s**2 + m - z)/(2*s))/2

    # Note: actual_output simplifies to expected_output.
    # Ideally cdf(X)(z) would return expected_output
    # expected_output = (erf(sqrt(2)*(l*s**2 + m - z)/(2*s)) - 1)*exp(l*(l*s**2 + 2*m - 2*z)/2)/2 - erf(sqrt(2)*(m - z)/(2*s))/2 + S.Half
    u = l*(z - m)
    v = l*s
    GaussianCDF1 = cdf(Normal('x', 0, v))(u)
    GaussianCDF2 = cdf(Normal('x', v**2, v))(u)
    actual_output = GaussianCDF1 - exp(-u + (v**2/2) + log(GaussianCDF2))
    assert cdf(X)(z) == actual_output
    # assert simplify(actual_output) == expected_output

    assert variance(X).expand() == s**2 + l**(-2)

    assert skewness(X).expand() == 2/(l**3*s**2*sqrt(s**2 + l**(-2)) + l *
                                      sqrt(s**2 + l**(-2)))


def test_exponential():
    rate = Symbol('lambda', positive=True)
    X = Exponential('x', rate)
    p = Symbol("p", positive=True, real=True,finite=True)

    assert E(X) == 1/rate
    assert variance(X) == 1/rate**2
    assert skewness(X) == 2
    assert skewness(X) == smoment(X, 3)
    assert kurtosis(X) == 9
    assert kurtosis(X) == smoment(X, 4)
    assert smoment(2*X, 4) == smoment(X, 4)
    assert moment(X, 3) == 3*2*1/rate**3
    assert P(X > 0) is S.One
    assert P(X > 1) == exp(-rate)
    assert P(X > 10) == exp(-10*rate)
    assert quantile(X)(p) == -log(1-p)/rate

    assert where(X <= 1).set == Interval(0, 1)


def test_exponential_power():
    mu = Symbol('mu')
    z = Symbol('z')
    alpha = Symbol('alpha', positive=True)
    beta = Symbol('beta', positive=True)

    X = ExponentialPower('x', mu, alpha, beta)

    assert density(X)(z) == beta*exp(-(Abs(mu - z)/alpha)
                                     ** beta)/(2*alpha*gamma(1/beta))
    assert cdf(X)(z) == S.Half + lowergamma(1/beta,
                            (Abs(mu - z)/alpha)**beta)*sign(-mu + z)/\
                                (2*gamma(1/beta))


def test_f_distribution():
    d1 = Symbol("d1", positive=True)
    d2 = Symbol("d2", positive=True)

    X = FDistribution("x", d1, d2)

    assert density(X)(x) == (d2**(d2/2)*sqrt((d1*x)**d1*(d1*x + d2)**(-d1 - d2))
                             /(x*beta(d1/2, d2/2)))

    d1 = Symbol("d1", nonpositive=True)
    raises(ValueError, lambda: FDistribution('x', d1, d1))

    d1 = Symbol("d1", positive=True, integer=False)
    raises(ValueError, lambda: FDistribution('x', d1, d1))

    d1 = Symbol("d1", positive=True)
    d2 = Symbol("d2", nonpositive=True)
    raises(ValueError, lambda: FDistribution('x', d1, d2))

    d2 = Symbol("d2", positive=True, integer=False)
    raises(ValueError, lambda: FDistribution('x', d1, d2))


def test_fisher_z():
    d1 = Symbol("d1", positive=True)
    d2 = Symbol("d2", positive=True)

    X = FisherZ("x", d1, d2)
    assert density(X)(x) == (2*d1**(d1/2)*d2**(d2/2)*(d1*exp(2*x) + d2)
                             **(-d1/2 - d2/2)*exp(d1*x)/beta(d1/2, d2/2))

def test_frechet():
    a = Symbol("a", positive=True)
    s = Symbol("s", positive=True)
    m = Symbol("m", real=True)

    X = Frechet("x", a, s=s, m=m)
    assert density(X)(x) == a*((x - m)/s)**(-a - 1)*exp(-((x - m)/s)**(-a))/s
    assert cdf(X)(x) == Piecewise((exp(-((-m + x)/s)**(-a)), m <= x), (0, True))


def test_gamma():
    k = Symbol("k", positive=True)
    theta = Symbol("theta", positive=True)

    X = Gamma('x', k, theta)

    # Tests characteristic function
    assert characteristic_function(X)(x) == ((-I*theta*x + 1)**(-k))

    assert density(X)(x) == x**(k - 1)*theta**(-k)*exp(-x/theta)/gamma(k)
    assert cdf(X, meijerg=True)(z) == Piecewise(
            (-k*lowergamma(k, 0)/gamma(k + 1) +
                k*lowergamma(k, z/theta)/gamma(k + 1), z >= 0),
            (0, True))

    # assert simplify(variance(X)) == k*theta**2  # handled numerically below
    assert E(X) == moment(X, 1)

    k, theta = symbols('k theta', positive=True)
    X = Gamma('x', k, theta)
    assert E(X) == k*theta
    assert variance(X) == k*theta**2
    assert skewness(X).expand() == 2/sqrt(k)
    assert kurtosis(X).expand() == 3 + 6/k


def test_gamma_inverse():
    a = Symbol("a", positive=True)
    b = Symbol("b", positive=True)
    X = GammaInverse("x", a, b)
    assert density(X)(x) == x**(-a - 1)*b**a*exp(-b/x)/gamma(a)
    assert cdf(X)(x) == Piecewise((uppergamma(a, b/x)/gamma(a), x > 0), (0, True))

def test_sampling_gamma_inverse():
    scipy = import_module('scipy')
    if not scipy:
        skip('Scipy not installed. Abort tests for sampling of gamma inverse.')
    X = GammaInverse("x", 1, 1)
    assert sample(X) in X.pspace.domain.set

def test_gompertz():
    b = Symbol("b", positive=True)
    eta = Symbol("eta", positive=True)

    X = Gompertz("x", b, eta)

    assert density(X)(x) == b*eta*exp(eta)*exp(b*x)*exp(-eta*exp(b*x))
    assert cdf(X)(x) == 1 - exp(eta)*exp(-eta*exp(b*x))
    assert diff(cdf(X)(x), x) == density(X)(x)


def test_gumbel():
    beta = Symbol("beta", positive=True)
    mu = Symbol("mu")
    x = Symbol("x")
    y = Symbol("y")
    X = Gumbel("x", beta, mu)
    Y = Gumbel("y", beta, mu, minimum=True)
    assert density(X)(x).expand() == \
    exp(mu/beta)*exp(-x/beta)*exp(-exp(mu/beta)*exp(-x/beta))/beta
    assert density(Y)(y).expand() == \
    exp(-mu/beta)*exp(y/beta)*exp(-exp(-mu/beta)*exp(y/beta))/beta
    assert cdf(X)(x).expand() == \
    exp(-exp(mu/beta)*exp(-x/beta))

def test_kumaraswamy():
    a = Symbol("a", positive=True)
    b = Symbol("b", positive=True)

    X = Kumaraswamy("x", a, b)
    assert density(X)(x) == x**(a - 1)*a*b*(-x**a + 1)**(b - 1)
    assert cdf(X)(x) == Piecewise((0, x < 0),
                                (-(-x**a + 1)**b + 1, x <= 1),
                                (1, True))


def test_laplace():
    mu = Symbol("mu")
    b = Symbol("b", positive=True)

    X = Laplace('x', mu, b)

    #Tests characteristic_function
    assert characteristic_function(X)(x) == (exp(I*mu*x)/(b**2*x**2 + 1))

    assert density(X)(x) == exp(-Abs(x - mu)/b)/(2*b)
    assert cdf(X)(x) == Piecewise((exp((-mu + x)/b)/2, mu > x),
                            (-exp((mu - x)/b)/2 + 1, True))

def test_levy():
    mu = Symbol("mu", real=True)
    c = Symbol("c", positive=True)

    X = Levy('x', mu, c)
    assert X.pspace.domain.set == Interval(mu, oo)
    assert density(X)(x) == sqrt(c/(2*pi))*exp(-c/(2*(x - mu)))/((x - mu)**(S.One + S.Half))
    assert cdf(X)(x) == erfc(sqrt(c/(2*(x - mu))))

    mu = Symbol("mu", real=False)
    raises(ValueError, lambda: Levy('x',mu,c))

    c = Symbol("c", nonpositive=True)
    raises(ValueError, lambda: Levy('x',mu,c))

    mu = Symbol("mu", real=True)
    raises(ValueError, lambda: Levy('x',mu,c))

def test_logistic():
    mu = Symbol("mu", real=True)
    s = Symbol("s", positive=True)
    p = Symbol("p", positive=True)

    X = Logistic('x', mu, s)

    #Tests characteristics_function
    assert characteristic_function(X)(x) == \
           (Piecewise((pi*s*x*exp(I*mu*x)/sinh(pi*s*x), Ne(x, 0)), (1, True)))

    assert density(X)(x) == exp((-x + mu)/s)/(s*(exp((-x + mu)/s) + 1)**2)
    assert cdf(X)(x) == 1/(exp((mu - x)/s) + 1)
    assert quantile(X)(p) == mu - s*log(-S.One + 1/p)

def test_loglogistic():
    a, b = symbols('a b')
    assert LogLogistic('x', a, b)

    a = Symbol('a', negative=True)
    b = Symbol('b', positive=True)
    raises(ValueError, lambda: LogLogistic('x', a, b))

    a = Symbol('a', positive=True)
    b = Symbol('b', negative=True)
    raises(ValueError, lambda: LogLogistic('x', a, b))

    a, b, z, p = symbols('a b z p', positive=True)
    X = LogLogistic('x', a, b)
    assert density(X)(z) == b*(z/a)**(b - 1)/(a*((z/a)**b + 1)**2)
    assert cdf(X)(z) == 1/(1 + (z/a)**(-b))
    assert quantile(X)(p) == a*(p/(1 - p))**(1/b)

    # Expectation
    assert E(X) == Piecewise((S.NaN, b <= 1), (pi*a/(b*sin(pi/b)), True))
    b = symbols('b', prime=True) # b > 1
    X = LogLogistic('x', a, b)
    assert E(X) == pi*a/(b*sin(pi/b))

def test_lognormal():
    mean = Symbol('mu', real=True)
    std = Symbol('sigma', positive=True)
    X = LogNormal('x', mean, std)
    # The sympy integrator can't do this too well
    #assert E(X) == exp(mean+std**2/2)
    #assert variance(X) == (exp(std**2)-1) * exp(2*mean + std**2)

    # Right now, only density function and sampling works

    for i in range(3):
        X = LogNormal('x', i, 1)
        assert sample(X) in X.pspace.domain.set
    # The sympy integrator can't do this too well
    #assert E(X) ==

    mu = Symbol("mu", real=True)
    sigma = Symbol("sigma", positive=True)

    X = LogNormal('x', mu, sigma)
    assert density(X)(x) == (sqrt(2)*exp(-(-mu + log(x))**2
                                    /(2*sigma**2))/(2*x*sqrt(pi)*sigma))
    # Tests cdf
    assert cdf(X)(x) == Piecewise(
                        (erf(sqrt(2)*(-mu + log(x))/(2*sigma))/2
                        + S(1)/2, x > 0), (0, True))

    X = LogNormal('x', 0, 1)  # Mean 0, standard deviation 1
    assert density(X)(x) == sqrt(2)*exp(-log(x)**2/2)/(2*x*sqrt(pi))



def test_maxwell():
    a = Symbol("a", positive=True)

    X = Maxwell('x', a)

    assert density(X)(x) == (sqrt(2)*x**2*exp(-x**2/(2*a**2))/
        (sqrt(pi)*a**3))
    assert E(X) == 2*sqrt(2)*a/sqrt(pi)
    assert variance(X) == -8*a**2/pi + 3*a**2
    assert cdf(X)(x) == erf(sqrt(2)*x/(2*a)) - sqrt(2)*x*exp(-x**2/(2*a**2))/(sqrt(pi)*a)
    assert diff(cdf(X)(x), x) == density(X)(x)


def test_nakagami():
    mu = Symbol("mu", positive=True)
    omega = Symbol("omega", positive=True)

    X = Nakagami('x', mu, omega)
    assert density(X)(x) == (2*x**(2*mu - 1)*mu**mu*omega**(-mu)
                                *exp(-x**2*mu/omega)/gamma(mu))
    assert simplify(E(X)) == (sqrt(mu)*sqrt(omega)
                                            *gamma(mu + S.Half)/gamma(mu + 1))
    assert simplify(variance(X)) == (
    omega - omega*gamma(mu + S.Half)**2/(gamma(mu)*gamma(mu + 1)))
    assert cdf(X)(x) == Piecewise(
                                (lowergamma(mu, mu*x**2/omega)/gamma(mu), x > 0),
                                (0, True))

def test_gaussian_inverse():
    # test for symbolic parameters
    a, b = symbols('a b')
    assert GaussianInverse('x', a, b)

    # Inverse Gaussian distribution is also known as Wald distribution
    # `GaussianInverse` can also be referred by the name `Wald`
    a, b, z = symbols('a b z')
    X = Wald('x', a, b)
    assert density(X)(z) == sqrt(2)*sqrt(b/z**3)*exp(-b*(-a + z)**2/(2*a**2*z))/(2*sqrt(pi))

    a, b = symbols('a b', positive=True)
    z = Symbol('z', positive=True)

    X = GaussianInverse('x', a, b)
    assert density(X)(z) == sqrt(2)*sqrt(b)*sqrt(z**(-3))*exp(-b*(-a + z)**2/(2*a**2*z))/(2*sqrt(pi))
    assert E(X) == a
    assert variance(X).expand() == a**3/b
    assert cdf(X)(z) == (S.Half - erf(sqrt(2)*sqrt(b)*(1 + z/a)/(2*sqrt(z)))/2)*exp(2*b/a) +\
         erf(sqrt(2)*sqrt(b)*(-1 + z/a)/(2*sqrt(z)))/2 + S.Half

    a = symbols('a', nonpositive=True)
    raises(ValueError, lambda: GaussianInverse('x', a, b))

    a = symbols('a', positive=True)
    b = symbols('b', nonpositive=True)
    raises(ValueError, lambda: GaussianInverse('x', a, b))

def test_sampling_gaussian_inverse():
    scipy = import_module('scipy')
    if not scipy:
        skip('Scipy not installed. Abort tests for sampling of Gaussian inverse.')
    X = GaussianInverse("x", 1, 1)
    assert sample(X) in X.pspace.domain.set

def test_pareto():
    xm, beta = symbols('xm beta', positive=True)
    alpha = beta + 5
    X = Pareto('x', xm, alpha)

    dens = density(X)

    #Tests cdf function
    assert cdf(X)(x) == \
           Piecewise((-x**(-beta - 5)*xm**(beta + 5) + 1, x >= xm), (0, True))

    #Tests characteristic_function
    assert characteristic_function(X)(x) == \
           ((-I*x*xm)**(beta + 5)*(beta + 5)*uppergamma(-beta - 5, -I*x*xm))

    assert dens(x) == x**(-(alpha + 1))*xm**(alpha)*(alpha)

    assert simplify(E(X)) == alpha*xm/(alpha-1)

    # computation of taylor series for MGF still too slow
    #assert simplify(variance(X)) == xm**2*alpha / ((alpha-1)**2*(alpha-2))


def test_pareto_numeric():
    xm, beta = 3, 2
    alpha = beta + 5
    X = Pareto('x', xm, alpha)

    assert E(X) == alpha*xm/S(alpha - 1)
    assert variance(X) == xm**2*alpha / S(((alpha - 1)**2*(alpha - 2)))
    # Skewness tests too slow. Try shortcutting function?


def test_PowerFunction():
    alpha = Symbol("alpha", nonpositive=True)
    a, b = symbols('a, b', real=True)
    raises (ValueError, lambda: PowerFunction('x', alpha, a, b))

    a, b = symbols('a, b', real=False)
    raises (ValueError, lambda: PowerFunction('x', alpha, a, b))

    alpha = Symbol("alpha", positive=True)
    a, b = symbols('a, b', real=True)
    raises (ValueError, lambda: PowerFunction('x', alpha, 5, 2))

    X = PowerFunction('X', 2, a, b)
    assert density(X)(z) == (-2*a + 2*z)/(-a + b)**2
    assert cdf(X)(z) == Piecewise((a**2/(a**2 - 2*a*b + b**2) -
        2*a*z/(a**2 - 2*a*b + b**2) + z**2/(a**2 - 2*a*b + b**2), a <= z), (0, True))

    X = PowerFunction('X', 2, 0, 1)
    assert density(X)(z) == 2*z
    assert cdf(X)(z) == Piecewise((z**2, z >= 0), (0,True))
    assert E(X) == Rational(2,3)
    assert P(X < 0) == 0
    assert P(X < 1) == 1


def test_raised_cosine():
    mu = Symbol("mu", real=True)
    s = Symbol("s", positive=True)

    X = RaisedCosine("x", mu, s)

    #Tests characteristics_function
    assert characteristic_function(X)(x) == \
           Piecewise((exp(-I*pi*mu/s)/2, Eq(x, -pi/s)), (exp(I*pi*mu/s)/2, Eq(x, pi/s)), (pi**2*exp(I*mu*x)*sin(s*x)/(s*x*(-s**2*x**2 + pi**2)), True))

    assert density(X)(x) == (Piecewise(((cos(pi*(x - mu)/s) + 1)/(2*s),
                          And(x <= mu + s, mu - s <= x)), (0, True)))


def test_rayleigh():
    sigma = Symbol("sigma", positive=True)

    X = Rayleigh('x', sigma)

    #Tests characteristic_function
    assert characteristic_function(X)(x) == (-sqrt(2)*sqrt(pi)*sigma*x*(erfi(sqrt(2)*sigma*x/2) - I)*exp(-sigma**2*x**2/2)/2 + 1)

    assert density(X)(x) ==  x*exp(-x**2/(2*sigma**2))/sigma**2
    assert E(X) == sqrt(2)*sqrt(pi)*sigma/2
    assert variance(X) == -pi*sigma**2/2 + 2*sigma**2
    assert cdf(X)(x) == 1 - exp(-x**2/(2*sigma**2))
    assert diff(cdf(X)(x), x) == density(X)(x)

def test_reciprocal():
    a = Symbol("a", real=True)
    b = Symbol("b", real=True)

    X = Reciprocal('x', a, b)
    assert density(X)(x) == 1/(x*(-log(a) + log(b)))
    assert cdf(X)(x) == Piecewise((log(a)/(log(a) - log(b)) - log(x)/(log(a) - log(b)), a <= x), (0, True))
    X = Reciprocal('x', 5, 30)

    assert E(X) == 25/(log(30) - log(5))
    assert P(X < 4) == S.Zero
    assert P(X < 20) == log(20) / (log(30) - log(5)) - log(5) / (log(30) - log(5))
    assert cdf(X)(10) == log(10) / (log(30) - log(5)) - log(5) / (log(30) - log(5))

    a = symbols('a', nonpositive=True)
    raises(ValueError, lambda: Reciprocal('x', a, b))

    a = symbols('a', positive=True)
    b = symbols('b', positive=True)
    raises(ValueError, lambda: Reciprocal('x', a + b, a))

def test_shiftedgompertz():
    b = Symbol("b", positive=True)
    eta = Symbol("eta", positive=True)
    X = ShiftedGompertz("x", b, eta)
    assert density(X)(x) == b*(eta*(1 - exp(-b*x)) + 1)*exp(-b*x)*exp(-eta*exp(-b*x))


def test_studentt():
    nu = Symbol("nu", positive=True)

    X = StudentT('x', nu)
    assert density(X)(x) == (1 + x**2/nu)**(-nu/2 - S.Half)/(sqrt(nu)*beta(S.Half, nu/2))
    assert cdf(X)(x) == S.Half + x*gamma(nu/2 + S.Half)*hyper((S.Half, nu/2 + S.Half),
                                (Rational(3, 2),), -x**2/nu)/(sqrt(pi)*sqrt(nu)*gamma(nu/2))

def test_trapezoidal():
    a = Symbol("a", real=True)
    b = Symbol("b", real=True)
    c = Symbol("c", real=True)
    d = Symbol("d", real=True)

    X = Trapezoidal('x', a, b, c, d)
    assert density(X)(x) == Piecewise(((-2*a + 2*x)/((-a + b)*(-a - b + c + d)), (a <= x) & (x < b)),
                                      (2/(-a - b + c + d), (b <= x) & (x < c)),
                                      ((2*d - 2*x)/((-c + d)*(-a - b + c + d)), (c <= x) & (x <= d)),
                                      (0, True))

    X = Trapezoidal('x', 0, 1, 2, 3)
    assert E(X) == Rational(3, 2)
    assert variance(X) == Rational(5, 12)
    assert P(X < 2) == Rational(3, 4)

def test_triangular():
    a = Symbol("a")
    b = Symbol("b")
    c = Symbol("c")

    X = Triangular('x', a, b, c)
    assert str(density(X)(x)) == ("Piecewise(((-2*a + 2*x)/((-a + b)*(-a + c)), (a <= x) & (c > x)), "
    "(2/(-a + b), Eq(c, x)), ((2*b - 2*x)/((-a + b)*(b - c)), (b >= x) & (c < x)), (0, True))")

    #Tests moment_generating_function
    assert moment_generating_function(X)(x).expand() == \
    ((-2*(-a + b)*exp(c*x) + 2*(-a + c)*exp(b*x) + 2*(b - c)*exp(a*x))/(x**2*(-a + b)*(-a + c)*(b - c))).expand()

def test_quadratic_u():
    a = Symbol("a", real=True)
    b = Symbol("b", real=True)

    X = QuadraticU("x", a, b)
    Y = QuadraticU("x", 1, 2)

    # Tests _moment_generating_function
    assert moment_generating_function(Y)(1)  == -15*exp(2) + 27*exp(1)
    assert moment_generating_function(Y)(2) == -9*exp(4)/2 + 21*exp(2)/2

    assert density(X)(x) == (Piecewise((12*(x - a/2 - b/2)**2/(-a + b)**3,
                          And(x <= b, a <= x)), (0, True)))


def test_uniform():
    l = Symbol('l', real=True)
    w = Symbol('w', positive=True)
    X = Uniform('x', l, l + w)

    assert E(X) == l + w/2
    assert variance(X).expand() == w**2/12

    # With numbers all is well
    X = Uniform('x', 3, 5)
    assert P(X < 3) == 0 and P(X > 5) == 0
    assert P(X < 4) == P(X > 4) == S.Half

    z = Symbol('z')
    p = density(X)(z)
    assert p.subs(z, 3.7) == S.Half
    assert p.subs(z, -1) == 0
    assert p.subs(z, 6) == 0

    c = cdf(X)
    assert c(2) == 0 and c(3) == 0
    assert c(Rational(7, 2)) == Rational(1, 4)
    assert c(5) == 1 and c(6) == 1

@XFAIL
def test_uniform_P():
    """ This stopped working because SingleContinuousPSpace.compute_density no
    longer calls integrate on a DiracDelta but rather just solves directly.
    integrate used to call UniformDistribution.expectation which special-cased
    subsed out the Min and Max terms that Uniform produces

    I decided to regress on this class for general cleanliness (and I suspect
    speed) of the algorithm.
    """
    l = Symbol('l', real=True)
    w = Symbol('w', positive=True)
    X = Uniform('x', l, l + w)
    assert P(X < l) == 0 and P(X > l + w) == 0


def test_uniformsum():
    n = Symbol("n", integer=True)
    _k = Dummy("k")
    x = Symbol("x")

    X = UniformSum('x', n)
    res = Sum((-1)**_k*(-_k + x)**(n - 1)*binomial(n, _k), (_k, 0, floor(x)))/factorial(n - 1)
    assert density(X)(x).dummy_eq(res)

    #Tests set functions
    assert X.pspace.domain.set == Interval(0, n)

    #Tests the characteristic_function
    assert characteristic_function(X)(x) == (-I*(exp(I*x) - 1)/x)**n

    #Tests the moment_generating_function
    assert moment_generating_function(X)(x) == ((exp(x) - 1)/x)**n


def test_von_mises():
    mu = Symbol("mu")
    k = Symbol("k", positive=True)

    X = VonMises("x", mu, k)
    assert density(X)(x) == exp(k*cos(x - mu))/(2*pi*besseli(0, k))


def test_weibull():
    a, b = symbols('a b', positive=True)
    # FIXME: simplify(E(X)) seems to hang without extended_positive=True
    # On a Linux machine this had a rapid memory leak...
    # a, b = symbols('a b', positive=True)
    X = Weibull('x', a, b)

    assert E(X).expand() == a * gamma(1 + 1/b)
    assert variance(X).expand() == (a**2 * gamma(1 + 2/b) - E(X)**2).expand()
    assert simplify(skewness(X)) == (2*gamma(1 + 1/b)**3 - 3*gamma(1 + 1/b)*gamma(1 + 2/b) + gamma(1 + 3/b))/(-gamma(1 + 1/b)**2 + gamma(1 + 2/b))**Rational(3, 2)
    assert simplify(kurtosis(X)) == (-3*gamma(1 + 1/b)**4 +\
        6*gamma(1 + 1/b)**2*gamma(1 + 2/b) - 4*gamma(1 + 1/b)*gamma(1 + 3/b) + gamma(1 + 4/b))/(gamma(1 + 1/b)**2 - gamma(1 + 2/b))**2

def test_weibull_numeric():
    # Test for integers and rationals
    a = 1
    bvals = [S.Half, 1, Rational(3, 2), 5]
    for b in bvals:
        X = Weibull('x', a, b)
        assert simplify(E(X)) == expand_func(a * gamma(1 + 1/S(b)))
        assert simplify(variance(X)) == simplify(
            a**2 * gamma(1 + 2/S(b)) - E(X)**2)
        # Not testing Skew... it's slow with int/frac values > 3/2


def test_wignersemicircle():
    R = Symbol("R", positive=True)

    X = WignerSemicircle('x', R)
    assert density(X)(x) == 2*sqrt(-x**2 + R**2)/(pi*R**2)
    assert E(X) == 0


    #Tests ChiNoncentralDistribution
    assert characteristic_function(X)(x) == \
           Piecewise((2*besselj(1, R*x)/(R*x), Ne(x, 0)), (1, True))


def test_prefab_sampling():
    N = Normal('X', 0, 1)
    L = LogNormal('L', 0, 1)
    E = Exponential('Ex', 1)
    P = Pareto('P', 1, 3)
    W = Weibull('W', 1, 1)
    U = Uniform('U', 0, 1)
    B = Beta('B', 2, 5)
    G = Gamma('G', 1, 3)

    variables = [N, L, E, P, W, U, B, G]
    niter = 10
    for var in variables:
        for i in range(niter):
            assert sample(var) in var.pspace.domain.set


def test_input_value_assertions():
    a, b = symbols('a b')
    p, q = symbols('p q', positive=True)
    m, n = symbols('m n', positive=False, real=True)

    raises(ValueError, lambda: Normal('x', 3, 0))
    raises(ValueError, lambda: Normal('x', m, n))
    Normal('X', a, p)  # No error raised
    raises(ValueError, lambda: Exponential('x', m))
    Exponential('Ex', p)  # No error raised
    for fn in [Pareto, Weibull, Beta, Gamma]:
        raises(ValueError, lambda: fn('x', m, p))
        raises(ValueError, lambda: fn('x', p, n))
        fn('x', p, q)  # No error raised


def test_unevaluated():
    X = Normal('x', 0, 1)
    assert str(E(X, evaluate=False)) == ("Integral(sqrt(2)*x*exp(-x**2/2)/"
    "(2*sqrt(pi)), (x, -oo, oo))")

    assert str(E(X + 1, evaluate=False)) == ("Integral(sqrt(2)*x*exp(-x**2/2)/"
    "(2*sqrt(pi)), (x, -oo, oo)) + 1")

    assert str(P(X > 0, evaluate=False)) == ("Integral(sqrt(2)*exp(-_z**2/2)/"
    "(2*sqrt(pi)), (_z, 0, oo))")

    assert P(X > 0, X**2 < 1, evaluate=False) == S.Half


def test_probability_unevaluated():
    T = Normal('T', 30, 3)
    assert type(P(T > 33, evaluate=False)) == Integral


def test_density_unevaluated():
    X = Normal('X', 0, 1)
    Y = Normal('Y', 0, 2)
    assert isinstance(density(X+Y, evaluate=False)(z), Integral)


def test_NormalDistribution():
    nd = NormalDistribution(0, 1)
    x = Symbol('x')
    assert nd.cdf(x) == erf(sqrt(2)*x/2)/2 + S.Half
    assert isinstance(nd.sample(), float) or nd.sample().is_Number
    assert nd.expectation(1, x) == 1
    assert nd.expectation(x, x) == 0
    assert nd.expectation(x**2, x) == 1


def test_random_parameters():
    mu = Normal('mu', 2, 3)
    meas = Normal('T', mu, 1)
    assert density(meas, evaluate=False)(z)
    assert isinstance(pspace(meas), JointPSpace)
    #assert density(meas, evaluate=False)(z) == Integral(mu.pspace.pdf *
    #        meas.pspace.pdf, (mu.symbol, -oo, oo)).subs(meas.symbol, z)


def test_random_parameters_given():
    mu = Normal('mu', 2, 3)
    meas = Normal('T', mu, 1)
    assert given(meas, Eq(mu, 5)) == Normal('T', 5, 1)


def test_conjugate_priors():
    mu = Normal('mu', 2, 3)
    x = Normal('x', mu, 1)
    assert isinstance(simplify(density(mu, Eq(x, y), evaluate=False)(z)),
            Mul)


def test_difficult_univariate():
    """ Since using solve in place of deltaintegrate we're able to perform
    substantially more complex density computations on single continuous random
    variables """
    x = Normal('x', 0, 1)
    assert density(x**3)
    assert density(exp(x**2))
    assert density(log(x))


def test_issue_10003():
    X = Exponential('x', 3)
    G = Gamma('g', 1, 2)
    assert P(X < -1) is S.Zero
    assert P(G < -1) is S.Zero


@slow
def test_precomputed_cdf():
    x = symbols("x", real=True)
    mu = symbols("mu", real=True)
    sigma, xm, alpha = symbols("sigma xm alpha", positive=True)
    n = symbols("n", integer=True, positive=True)
    distribs = [
            Normal("X", mu, sigma),
            Pareto("P", xm, alpha),
            ChiSquared("C", n),
            Exponential("E", sigma),
            # LogNormal("L", mu, sigma),
    ]
    for X in distribs:
        compdiff = cdf(X)(x) - simplify(X.pspace.density.compute_cdf()(x))
        compdiff = simplify(compdiff.rewrite(erfc))
        assert compdiff == 0


@slow
def test_precomputed_characteristic_functions():
    import mpmath

    def test_cf(dist, support_lower_limit, support_upper_limit):
        pdf = density(dist)
        t = Symbol('t')

        # first function is the hardcoded CF of the distribution
        cf1 = lambdify([t], characteristic_function(dist)(t), 'mpmath')

        # second function is the Fourier transform of the density function
        f = lambdify([x, t], pdf(x)*exp(I*x*t), 'mpmath')
        cf2 = lambda t: mpmath.quad(lambda x: f(x, t), [support_lower_limit, support_upper_limit], maxdegree=10)

        # compare the two functions at various points
        for test_point in [2, 5, 8, 11]:
            n1 = cf1(test_point)
            n2 = cf2(test_point)

            assert abs(re(n1) - re(n2)) < 1e-12
            assert abs(im(n1) - im(n2)) < 1e-12

    test_cf(Beta('b', 1, 2), 0, 1)
    test_cf(Chi('c', 3), 0, mpmath.inf)
    test_cf(ChiSquared('c', 2), 0, mpmath.inf)
    test_cf(Exponential('e', 6), 0, mpmath.inf)
    test_cf(Logistic('l', 1, 2), -mpmath.inf, mpmath.inf)
    test_cf(Normal('n', -1, 5), -mpmath.inf, mpmath.inf)
    test_cf(RaisedCosine('r', 3, 1), 2, 4)
    test_cf(Rayleigh('r', 0.5), 0, mpmath.inf)
    test_cf(Uniform('u', -1, 1), -1, 1)
    test_cf(WignerSemicircle('w', 3), -3, 3)


def test_long_precomputed_cdf():
    x = symbols("x", real=True)
    distribs = [
            Arcsin("A", -5, 9),
            Dagum("D", 4, 10, 3),
            Erlang("E", 14, 5),
            Frechet("F", 2, 6, -3),
            Gamma("G", 2, 7),
            GammaInverse("GI", 3, 5),
            Kumaraswamy("K", 6, 8),
            Laplace("LA", -5, 4),
            Logistic("L", -6, 7),
            Nakagami("N", 2, 7),
            StudentT("S", 4)
            ]
    for distr in distribs:
        for _ in range(5):
            assert tn(diff(cdf(distr)(x), x), density(distr)(x), x, a=0, b=0, c=1, d=0)

    US = UniformSum("US", 5)
    pdf01 = density(US)(x).subs(floor(x), 0).doit()   # pdf on (0, 1)
    cdf01 = cdf(US, evaluate=False)(x).subs(floor(x), 0).doit()   # cdf on (0, 1)
    assert tn(diff(cdf01, x), pdf01, x, a=0, b=0, c=1, d=0)


def test_issue_13324():
    X = Uniform('X', 0, 1)
    assert E(X, X > S.Half) == Rational(3, 4)
    assert E(X, X > 0) == S.Half

def test_FiniteSet_prob():
    E = Exponential('E', 3)
    N = Normal('N', 5, 7)
    assert P(Eq(E, 1)) is S.Zero
    assert P(Eq(N, 2)) is S.Zero
    assert P(Eq(N, x)) is S.Zero

def test_prob_neq():
    E = Exponential('E', 4)
    X = ChiSquared('X', 4)
    assert P(Ne(E, 2)) == 1
    assert P(Ne(X, 4)) == 1
    assert P(Ne(X, 4)) == 1
    assert P(Ne(X, 5)) == 1
    assert P(Ne(E, x)) == 1

def test_union():
    N = Normal('N', 3, 2)
    assert simplify(P(N**2 - N > 2)) == \
        -erf(sqrt(2))/2 - erfc(sqrt(2)/4)/2 + Rational(3, 2)
    assert simplify(P(N**2 - 4 > 0)) == \
        -erf(5*sqrt(2)/4)/2 - erfc(sqrt(2)/4)/2 + Rational(3, 2)

def test_Or():
    N = Normal('N', 0, 1)
    assert simplify(P(Or(N > 2, N < 1))) == \
        -erf(sqrt(2))/2 - erfc(sqrt(2)/2)/2 + Rational(3, 2)
    assert P(Or(N < 0, N < 1)) == P(N < 1)
    assert P(Or(N > 0, N < 0)) == 1


def test_conditional_eq():
    E = Exponential('E', 1)
    assert P(Eq(E, 1), Eq(E, 1)) == 1
    assert P(Eq(E, 1), Eq(E, 2)) == 0
    assert P(E > 1, Eq(E, 2)) == 1
    assert P(E < 1, Eq(E, 2)) == 0<|MERGE_RESOLUTION|>--- conflicted
+++ resolved
@@ -17,11 +17,11 @@
                          Exponential, ExponentialPower, FDistribution, FisherZ, Frechet, Gamma,
                          GammaInverse, Gompertz, Gumbel, Kumaraswamy, Laplace, Levy, Logistic,
                          LogLogistic, LogNormal, Maxwell, Nakagami, Normal, GaussianInverse,
-<<<<<<< HEAD
+
                          Pareto, QuadraticU, RaisedCosine, Rayleigh, Reciprocal, ShiftedGompertz, StudentT,
-=======
+                         
                          Pareto, PowerFunction, QuadraticU, RaisedCosine, Rayleigh, ShiftedGompertz, StudentT,
->>>>>>> 690c9db7
+
                          Trapezoidal, Triangular, Uniform, UniformSum, VonMises, Weibull,
                          WignerSemicircle, Wald, correlation, moment, cmoment, smoment, quantile)
 from sympy.stats.crv_types import (NormalDistribution, GumbelDistribution, GompertzDistribution, LaplaceDistribution,
